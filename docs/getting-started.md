---
redirect_from:
 - /getting-started
permalink: /
---

# Getting Started

### Table of contents
<!-- TOC depthFrom:2 depthTo:2 -->

- [Hardware Requirements](#hardware-requirements)
- [Wiring up the ODrive](#wiring-up-the-odrive)
- [Downloading and Installing Tools](#downloading-and-installing-tools)
- [Firmware](#firmware)
- [Start `odrivetool`](#start-odrivetool)
- [Configure M0](#configure-m0)
- [Position control of M0](#position-control-of-m0)
- [Other control modes](#other-control-modes)
- [Watchdog Timer](#watchdog-timer)
- [What's next?](#whats-next)

<!-- /TOC -->

## Hardware Requirements

### You will need:
* One or two [brushless motors](https://docs.google.com/spreadsheets/d/12vzz7XVEK6YNIOqH0jAz51F5VUpc-lJEs3mmkWP1H4Y). It is fine, even recommended, to start testing with just a single motor and encoder.
* One or two [encoder(s)](https://docs.google.com/spreadsheets/d/1OBDwYrBb5zUPZLrhL98ezZbg94tUsZcdTuwiVNgVqpU)
* A power resistor. A good starting point would be the 50W resistor included with your ODrive.
  <details><summary markdown="span">Do I really need a power resistor? What values to choose?</summary><div markdown="block">

  If you don't have a brake resistor, the ODrive will pump excess power back into the power supply during deceleration to achieve the desired deceleration torque. If your power supply doesn't eat that power (which it won't if it's not a battery), the bus voltage will inevitebly rise. If you're unlucky this will break the power supply.
  At some point, the ODrive's overvoltage protection will trip, after which both motors will be allowed to spin freely. Depending on your machine, this may or may not be a problem.

  The power resistor values you need depends on your motor setup, and peak/average deceleration power.

  To be on the safe side, think about what speed and current limits you want to set for the motor.

  When braking at max speed and with maximum motor current, the power that is dissipated in the power resistor can be calulated as: `P_brake = V_emf * I_motor` where `V_emf = motor_rpm / motor_kv`.

  </div></details>

* A power supply (12V-24V for the 24V board variant, 12V-48V for the 48V board variant). A battery is also fine. Some advice on choosing a power supply can be found [here](https://things-in-motion.blogspot.com/2018/12/how-to-select-right-power-source-for.html).
  <details><summary markdown="span">What voltage variant do I have?</summary><div markdown="block">
  On all ODrives shipped July 2018 or after have a silkscreen label clearly indicating the voltage variant.

  ODrives before this may or may not have this label. If you don't have a label, then you can look at the bus capacitors (8 gray cylinder components on the underside of the board). If they read 470uF, you have a 24V version; if they read 120uF you have a 48V version.
  </div></details>

## Wiring up the ODrive
<div class="alert">
Make sure you have a good mechanical connection between the encoder and the motor, slip can cause disastrous oscillations or runaway.
</div>

All non-power I/O is 3.3V output and 5V tolerant on input, on ODrive v3.3 and newer.

### Wiring up the motors
* Connect the motor phases into the 3-phase screw terminals. It is not recommended to use a clip-on connector such as an alligator clip, as this can cause issues with the phase resistance/inductance measurements. 

### Wiring up the encoders
Connect the encoder(s) to J4. The A,B phases are required, and the Z (index pulse) is optional. The A,B and Z lines have 3.3k pull up resistors, for use with open-drain encoder outputs. For single ended push-pull signals with weak drive current (\<4mA), you may want to desolder the pull-ups.

![Image of ODrive all hooked up](https://docs.google.com/drawings/d/e/2PACX-1vTCD0P40Cd-wvD7Fl8UYEaxp3_UL81oI4qUVqrrCJPi6tkJeSs2rsffIXQRpdu6rNZs6-2mRKKYtILG/pub?w=1716&h=1281)

### Safety & Power UP
<div class="alert">
 Always think safety before powering up the ODrive if motors are attached. Consider what might happen if the motor spins as soon as power is applied.
</div>
* Unlike some devices, the ODrive does not recieve power over the USB port so the 24/48 volt power input is required even just to communicate with it using USB. It is ok to power up the ODrive before or after connecting the USB cable.
* To power up the ODrive, connect the power source to the DC terminals. Make sure to pay attention to the polarity. A small spark is normal. This is caused by the capacitors charging up.

## Downloading and Installing Tools
Most instructions in this guide refer to a utility called `odrivetool`, so you should install that first.

### Windows
1. Install Python 3. We recommend the Anaconda distribution because it packs a lot of useful scientific tools, however you can also install the standalone python.
  * __Anaconda__: Download the installer from [here](https://www.anaconda.com/download/#windows). Execute the downloaded file and follow the instructions.
  * __Standalone Python__: Download the installer from [here](https://www.python.org/downloads/). Execute the downloaded file and follow the instructions.
  * If you have Python 2 installed alongside Python 3, replace `pip` by `C:\Users\YOUR_USERNAME\AppData\Local\Programs\Python\Python36-32\Scripts\pip`. If you have trouble with this step then refer to [this walkthrough](https://www.youtube.com/watch?v=jnpC_Ib_lbc).
2. Launch the command prompt.
  * __Anaconda__: In the start menu, type `Anaconda Prompt` <kbd>Enter</kbd>
  * __Standalone Python__: In the start menu, type `cmd` <kbd>Enter</kbd>
3. Install the ODrive tools by typing `pip install odrive` <kbd>Enter</kbd>
4. Plug in a USB cable into the microUSB connector on ODrive, and connect it to your PC.
5. Use the [Zadig](http://zadig.akeo.ie/) utility to set ODrive driver to libusb-win32.
  * Check 'List All Devices' from the options menu, and select 'ODrive 3.x Native Interface (Interface 2)'. With that selected in the device list choose 'libusb-win32' from the target driver list and then press the large 'install driver' button.


### OSX
We are going to run the following commands for installation in Terminal.
1. If you don't already have it, install homebrew:
```bash
/usr/bin/ruby -e "$(curl -fsSL https://raw.githubusercontent.com/Homebrew/install/master/install)"
```
2. Install python:
```bash
brew install python
```
3. If you get the error: `Error: python 2.7.14_2 is already installed`, then upgrade to Python 3 by running:
```bash
brew upgrade python
```
4. The odrive tools uses libusb to communicate to the ODrive:
```bash
brew install libusb
```
5. Now that you have Python 3 and all the package managers, run:
```bash
pip3 install odrive
```

__Troubleshooting__
1. Permission Errors: Just run the previous command in sudo
```bash
sudo pip3 install odrive
```

2. Dependency Errors: If the installer doesn't complete and you get a dependency
error (Ex. "No module..." or "module_name not found")
```bash
sudo pip3 install module_name
```
Try step 5 again


### Linux
1. [Install Python 3](https://www.python.org/downloads/). (for example, on Ubuntu, `sudo apt install python3 python3-pip`)
2. Install the ODrive tools by opening a terminal and typing `sudo pip3 install odrive` <kbd>Enter</kbd>
    * This should automatically add the udev rules. If this fails for some reason you can add them manually:
    ```bash
    echo 'SUBSYSTEM=="usb", ATTR{idVendor}=="1209", ATTR{idProduct}=="0d[0-9][0-9]", MODE="0666"' | sudo tee /etc/udev/rules.d/91-odrive.rules
    sudo udevadm control --reload-rules
    sudo udevadm trigger
    ```
3. (needed on Ubuntu, maybe other distros too) Add odrivetool into the path, by adding `~/.local/bin/` into `~/.bash_profile`, for example by running `nano ~/.bashrc`, scrolling to the bottom, pasting `PATH=$PATH:~/.local/bin/`, and then saving and closing, and close and reopen the terminal window.

## Firmware
**ODrive v3.5 and later**<br>
Your board should come preflashed with firmware. If you run into problems, follow the instructions [here](odrivetool.md#device-firmware-update) on the DFU procedure before you continue.

**ODrive v3.4 and earlier**<br>
Your board does **not** come preflashed with any firmware. Follow the instructions [here](odrivetool.md#device-firmware-update) on the ST Link procedure before you continue.

## Start `odrivetool`
To launch the main interactive ODrive tool, type `odrivetool` <kbd>Enter</kbd>. Connect your ODrive and wait for the tool to find it. Now you can, for instance type `odrv0.vbus_voltage` <kbd>Enter</kbd> to inpect the boards main supply voltage.
It should look something like this:

```text
ODrive control utility v0.4.0
Please connect your ODrive.
Type help() for help.

Connected to ODrive 306A396A3235 as odrv0
In [1]: odrv0.vbus_voltage
Out[1]: 11.97055721282959
```

The tool you're looking at is a fully capable Python command prompt, so you can type any valid python code.

You can read more about `odrivetool` [here](odrivetool.md).

## Configure M0
<div class="alert" markdown="span">Read this section carefully, else you risk breaking something.</div>
<div class="note" markdown="span">There is a [separate guide](hoverboard.md) specifically for hoverboard motors.</div>

### 1. Set the limits:
<details><summary markdown="span">Wait, how do I set these?</summary><div markdown="block">
In the previous step we started `odrivetool`. In there, you can assign variables directly by name.

For instance, to set the current limit of M0 to 10A you would type: `odrv0.axis0.motor.config.current_lim = 10` <kbd>Enter</kbd>
</div></details>

**Current limit**<br>
`odrv0.axis0.motor.config.current_lim` [A].  
The default current limit, for safety reasons, is set to 10A. This is quite weak, but good for making sure the drive is stable. Once you have tuned the oDrive, you can increase this to 60A to increase performance. Note that above 60A, you must change the current amplifier gains. You do this by requesting a different current range. i.e. for 90A on M0: `odrv0.axis0.motor.config.requested_current_range = 90` [A], then save the configuration and reboot as the gains are written out to the DRV (MOSFET driver) only during startup.

*Note: The motor current and the current drawn from the power supply is not the same in general. You should not look at the power supply current to see what is going on with the motor current.*
<details><summary markdown="span">Ok, so tell me how it actually works then...</summary><div markdown="block">
The current in the motor is only connected to the current in the power supply _sometimes_ and other times it just cycles out of one phase and back in the other. This is what the modulation magnitude is (sometimes people call this duty cycle, but that's a bit confusing because we use SVM not straight PWM). When the modulation magnitude is 0, the average voltage seen across the motor phases is 0, and the motor current is never connected to the power supply. When the magnitude is 100%, it is always connected, and at 50% it's connected half the time, and cycled in just the motor half the time.

The largest effect on modulation magnitude is speed. There are other smaller factors, but in general: if the motor is still it's not unreasonable to have 50A in the motor from 5A on the power supply. When the motor is spinning close to top speed, the power supply current and the motor current will be somewhat close to each other.
</div></details>

**Velocity limit**<br>
`odrv0.axis0.controller.config.vel_limit` [counts/s].  
The motor will be limited to this speed. Again the default value is quite slow.

**Calibration current**<br>
You can change `odrv0.axis0.motor.config.calibration_current` [A] to the largest value you feel comfortable leaving running through the motor continuously when the motor is stationary. If you are using a small motor (i.e. 15A current rated) you may need to reduce `calibration_current` to a value smaller than the default.

### 2. Set other hardware parameters
`odrv0.config.brake_resistance` [Ohm]  
This is the resistance of the brake resistor. If you are not using it, you may set it to `0`. Note that there may be some extra resistance in your wiring and in the screw terminals, so if you are getting issues while braking you may want to increase this parameter by around 0.05 ohm.
 
`odrv0.axis0.motor.config.pole_pairs`  
This is the number of **magnet poles** in the rotor, **divided by two**. To find this, you can simply count the number of permanent magnets in the rotor, if you can see them.
**Note**: This is **not** the same as the number of coils in the stator.
A good way to find the number of pole pairs is with a current limited power supply. Connect any two of the three phases to a power supply outputting around 2A, spin the motor by hand, and count the number of detents. This will be the number of pole pairs. If you can't distinguish the detents from the normal cogging present when the motor is disconnected, increase the current.
Another way is sliding a loose magnet in your hand around the rotor, and counting how many times it stops. This will be the number of _pole pairs_. If you use a ferrous piece of metal instead of a magnet, you will get the number of _magnet poles_.

`odrv0.axis0.motor.config.motor_type`  
This is the type of motor being used. Currently two types of motors are supported: High-current motors (`MOTOR_TYPE_HIGH_CURRENT`) and gimbal motors (`MOTOR_TYPE_GIMBAL`).
<details><summary markdown="span">Which <code>motor_type</code> to choose?</summary><div markdown="block">

If you're using a regular hobby brushless motor like [this](https://hobbyking.com/en_us/turnigy-aerodrive-sk3-5065-236kv-brushless-outrunner-motor.html) one, you should set `motor_mode` to `MOTOR_TYPE_HIGH_CURRENT`. For low-current gimbal motors like [this](https://hobbyking.com/en_us/turnigy-hd-5208-brushless-gimbal-motor-bldc.html) one, you should choose `MOTOR_TYPE_GIMBAL`. Do not use `MOTOR_TYPE_GIMBAL` on a motor that is not a gimbal motor, as it may overheat the motor or the ODrive.

**Further detail:**
If 100's of mA of current noise is "small" for you, you can choose `MOTOR_TYPE_HIGH_CURRENT`.
If 100's of mA of current noise is "large" for you, and you do not intend to spin the motor very fast (Ω * L << R), and the motor is fairly large resistance (1 ohm or larger), you can chose `MOTOR_TYPE_GIMBAL`.
If 100's of mA current noise is "large" for you, _and_ you intend to spin the motor fast, then you need to replace the shunt resistors on the ODrive.
</div></details> <br> 

*Note: When using gimbal motors,* `current_lim` *and* `calibration_current` *actually mean "voltage limit" and "calibration voltage", since we don't use current feedback. This means that if you set it to 10, it means 10V, despite the name of the parameter.*

**If using encoder**<br>
`odrv0.axis0.encoder.config.cpr`: Encoder Count Per Revolution [CPR]  
This is 4x the Pulse Per Revolution (PPR) value. Usually this is indicated in the datasheet of your encoder.

**If not using encoder**<br>
* If you wish to run in sensorless mode, please see [Setting up sensorless](commands.md#setting-up-sensorless).
* If you are using hall sensor feedback, please see the [hoverboard motor example](hoverboard.md).


### 3. Save configuration
You can save all `.config` parameters to persistent memory so the ODrive remembers them between power cycles. 
* `odrv0.save_configuration()` <kbd>Enter</kbd>. 


## Position control of M0
Let's get motor 0 up and running. The procedure for motor 1 is exactly the same, so feel free to substitute `axis0` wherever it says `axis0`.

1. Type `odrv0.axis0.requested_state = AXIS_STATE_FULL_CALIBRATION_SEQUENCE` <kbd>Enter</kbd>. After about 2 seconds should hear a beep. Then the motor will turn slowly in one direction for a few seconds, then back in the other direction.

  <details><summary markdown="span">What's the point of this?</summary><div markdown="block">
  This procedure first measures your motor's electrical properties (namely phase resistance and phase inductance) and then the offset between the motor's electrical phase and the encoder position.
  </div></details>

  The startup procedure is demonstrated [here](https://www.youtube.com/watch?v=VCX1bA2xnuY).

  *Note: the rotor must be allowed to rotate without any biased load during startup. That means mass and weak friction loads are fine, but gravity or spring loads are not okay. Also note that in the video, the motors spin after initialization, but in the current software the default behaviour is not like that.*

  <details><summary markdown="span">Help, something isn't working!</summary><div markdown="block">
  
  Check the encoder wiring and that the encoder is firmly connected to the motor. Check the value of `dump_errors(odrv0)` and then refer to the [error code documentation](troubleshooting.md#error-codes) for details.

  Once you understand the error and have fixed its cause, you may clear the error state with (`dump_errors(odrv0, True)` <kbd>Enter</kbd>) and retry.
  </div></details>

2. Type `odrv0.axis0.requested_state = AXIS_STATE_CLOSED_LOOP_CONTROL` <kbd>Enter</kbd>. From now on the ODrive will try to hold the motor's position. If you try to turn it by hand, it will fight you gently. That is unless you bump up `odrv0.axis0.motor.config.current_lim`, in which case it will fight you more fiercely. If the motor begins to vibrate either immediately or after being disturbed you will need to [lower the controller gains](control.md).
3. Send the motor a new position setpoint. `odrv0.axis0.controller.input_pos = 10000` <kbd>Enter</kbd>. The units are in encoder counts.
4. At this point you will probably want to [Properly tune](control.md) the motor controller in order to maximize system performance.

## Other control modes
The default control mode is unfiltered position control in the absolute encoder reference frame. You may wish to use a controlled trajectory instead. Or you may wish to control position in a circular frame to allow continuous rotation forever without growing the numeric value of the setpoint too large.

You may also wish to control velocity (directly or with a ramping filter).
You can also directly control the current of the motor, which is proportional to torque.

- [Filtered position control](#filtered-position-control)
- [Trajectory control](#trajectory-control)
- [Circular position control](#circular-position-control)
- [Velocity control](#velocity-control)
- [Ramped velocity control](#ramped-velocity-control)
- [Current control](#current-control)


### Filtered position control
Asking the ODrive controller to go as hard as it can to raw setpoints may result in jerky movement. Even if you are using a planned trajectory generated from an external source, if that is sent at a modest frequency, the ODrive may chase each stair in the incoming staircase in a jerky way. In this case, a good starting point for tuning the filter bandwidth is to set it to one half of your setpoint command rate.

You can use the second order position filter in these cases.
Set the filter bandwidth: `axis.controller.config.input_filter_bandwidth = 2.0` [1/s]<br>
Activate the setpoint filter: `axis.controller.config.input_mode = INPUT_MODE_POS_FILTER`.<br>
You can now control the velocity with `axis.controller.input_pos = 1000` [counts].

![secondOrderResponse](secondOrderResponse.PNG)<br>
Step response of a 1000 to 0 position input with a filter bandwidth of 1.0 [/sec].

### Trajectory control
See the **Usage** section for usage details.<br>
This mode lets you smoothly accelerate, coast, and decelerate the axis from one position to another. With raw position control, the controller simply tries to go to the setpoint as quickly as possible. Using a trajectory lets you tune the feedback gains more aggressively to reject disturbance, while keeping smooth motion.

![Taptraj](TrapTrajPosVel.PNG)<br>
In the above image blue is position and orange is velocity.

#### Parameters
```
<odrv>.<axis>.trap_traj.config.vel_limit = <Float>
<odrv>.<axis>.trap_traj.config.accel_limit = <Float>
<odrv>.<axis>.trap_traj.config.decel_limit = <Float>
<odrv>.<axis>.controller.config.inertia = <Float>
```

`vel_limit` is the maximum planned trajectory speed.  This sets your coasting speed.<br>
`accel_limit` is the maximum acceleration in counts / sec^2<br>
`decel_limit` is the maximum deceleration in counts / sec^2<br>
`controller.config.inertia` is a value which correlates acceleration (in counts / sec^2) and motor current. It is 0 by default. It is optional, but can improve response of your system if correctly tuned. Keep in mind this will need to change with the load / mass of your system.

All values should be strictly positive (>= 0).

Keep in mind that you must still set your safety limits as before.  It is recommended you set these a little higher ( > 10%) than the planner values, to give the controller enough control authority.
```
<odrv>.<axis>.motor.config.current_lim = <Float>
<odrv>.<axis>.controller.config.vel_limit = <Float>
```

#### Usage
Make sure you are in position control mode. To activate the trajectory module, set the input mode to trajectory:
```
axis.controller.config.input_mode = INPUT_MODE_TRAP_TRAJ
```

Simply send a position command to execute the move:
```
<odrv>.<axis>.controller.input_pos = <Float>
```

Use the `move_incremental` function to move to a relative position.
To set the goal relative to the current actual position, use `from_goal_point = False`
To set the goal relative to the previous destination, use `from_goal_point = True`
```
<odrv>.<axis>.controller.move_incremental(pos_increment, from_goal_point)
```

You can also execute a move with the [appropriate ascii command](ascii-protocol.md#motor-trajectory-command).

### Circular position control

To enable Circular position control, set `axis.controller.config.setpoints_in_cpr = True`

This mode is useful for continuos incremental position movement. For example a robot rolling indefinitely, or an extruder motor or conveyor belt moving with controlled increments indefinitely.
In the regular position mode, the `input_pos` would grow to a very large value and would lose precision due to floating point rounding.

In this mode, the controller will try to track the position within only one turn of the motor. Specifically, `input_pos` is expected in the range `[0, cpr-1]`, where `cpr` is the number of encoder counts in one revolution. If the `input_pos` is incremented to outside this range (say via step/dir input), it is automatically wrapped around into the correct value.
Note that in this mode `encoder.pos_cpr` is used for feedback in stead of `encoder.pos_estimate`.

If you try to increment the axis with a large step in one go that exceeds `cpr/2` steps, the motor will go to the same angle around the wrong way. This is also the case if there is a large disturbance. If you have an application where you would like to handle larger steps, you can use a virtual CPR that is an integer times larger than your encoder's actual CPR. Set `encoder.config.cpr = N * your_enc_cpr`, where N is some integer. Choose N to give you an appropriate circular space for your application.

### Velocity control
Set `axis.controller.config.control_mode = CTRL_MODE_VELOCITY_CONTROL`.<br>
You can now control the velocity with `axis.controller.input_vel = 5000` [count/s].

### Ramped velocity control
Set `axis.controller.config.control_mode = CTRL_MODE_VELOCITY_CONTROL`.<br>
Set the velocity ramp rate (acceleration): `axis.controller.config.vel_ramp_rate = 2000` [counts/s^2]<br>
Activate the ramped velocity mode: `axis.controller.config.input_mode = INPUT_MODE_VEL_RAMP`.<br>
You can now control the velocity with `axis.controller.input_vel = 5000` [count/s].

### Current control
Set `axis.controller.config.control_mode = CTRL_MODE_CURRENT_CONTROL`.<br>
<<<<<<< HEAD
You can now control the current with `axis.controller.current_setpoint = 3` [A].
=======
You can now control the current with `axis.controller.input_current = 3` [A].
>>>>>>> 2a1d95db

Note: If you exceed `vel_limit` in current control mode, the current is reduced. To disable this, set `axis.controller.enable_current_vel_limit = False`.

## Watchdog Timer
Each axis has a configurable watchdog timer that can stop the motors if the
control connection to the ODrive is interrupted.

Each axis has a configurable watchdog timeout: `axis.config.watchdog_timeout`,
measured in seconds. A value of `0` disables the watchdog functionality. Any value
`> 0` will stop the motors if the watchdog has not been fed in the configured
time interval. 

The watchdog is fed using the `axis.watchdog_feed()` method of each axis. 

## What's next?
You can now:
* [Properly tune](control.md) the motor controller to unlock the full potential of the ODrive.
* See what other [commands and parameters](commands.md) are available, in order to better control the ODrive.
* Control the ODrive from your own program or hook it up to an existing system through one of it's [interfaces](interfaces.md).
* See how you can improve the behavior during the startup procedure, like [bypassing encoder calibration](encoders.md#encoder-with-index-signal).

If you have any issues or any questions please get in touch. The [ODrive Community](https://discourse.odriverobotics.com/) warmly welcomes you.<|MERGE_RESOLUTION|>--- conflicted
+++ resolved
@@ -348,11 +348,7 @@
 
 ### Current control
 Set `axis.controller.config.control_mode = CTRL_MODE_CURRENT_CONTROL`.<br>
-<<<<<<< HEAD
-You can now control the current with `axis.controller.current_setpoint = 3` [A].
-=======
 You can now control the current with `axis.controller.input_current = 3` [A].
->>>>>>> 2a1d95db
 
 Note: If you exceed `vel_limit` in current control mode, the current is reduced. To disable this, set `axis.controller.enable_current_vel_limit = False`.
 
