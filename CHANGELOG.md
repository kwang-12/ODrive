# Unreleased Features
Please add a note of your changes below this heading if you make a Pull Request.

<<<<<<< HEAD
### API Miration Notes

* `enable_uart` and `uart_baudrate` were renamed to `enable_uart0` and `uart0_baudrate`.
* `enable_i2c_instead_of_can` was replaced by the separate settings `enable_i2c0` and `enable_can0`.

=======
# Release Candidate
## [0.5.1] - Date TBD
### Added
* Added motor `torque_constant`: units of torque are now [Nm] instead of just motor current.
* [Motor thermistors support](docs/thermistors.md)
* Enable/disable of thermistor thermal limits according `setting axis.<thermistor>.enabled`.
* Introduced `odrive-interface.yaml` as a root source for the ODrive's API. `odrivetool` connects much faster as a side effect.
* Added torque_constant and torque_lim to motor config

### Changed
* **`input_pos`, `input_vel`, `pos_estimate_linear`, `pos_estimate_circular`, are now in units of [turns] or [turns/s] instead of [counts] or [counts/s]**
* `axis.motor.thermal_current_lim` has been removed. Instead a new property is available `axis.motor.effective_current_lim` which contains the effective current limit including any thermal limits.
* `axis.motor.get_inverter_temp()`, `axis.motor.inverter_temp_limit_lower` and `axis.motor.inverter_temp_limit_upper` have been moved to seperate fet thermistor object under `axis.fet_thermistor`. `get_inverter_temp()` function has been renamed to `temp` and is now a read-only property.


# Releases
## [0.5.0] - 2020-08-03
>>>>>>> 0d018fc7
### Added
* AC Induction Motor support.
  * Tracking of rotor flux through rotor time constant
  * Automatic d axis current for Maximum Torque Per Amp (MTPA)
* ASCII "w" commands now execute write hooks.
* Simplified control interface ("Input Filter" branch)
    * New input variables: `input_pos`, `input_vel`, and `input_current`
    * New setting `input_mode` to switch between different input behaviours
      * Passthrough
      * Velocity Ramp
      * 2nd Order Position Filter
      * Trapezoidal Trajectory Planner
    * Removed `set_xxx_setpoint()` functions and made `xxx_setpoint` variables read-only
* [Preliminary support for Absolute Encoders](docs/encoders.md)
* [Preliminary support for endstops and homing](docs/endstops.md)
* [CAN Communication with CANSimple stack](can-protocol.md)
* Gain scheduling for anti-hunt when close to 0 position error
* Velocity Limiting in Current Control mode according to `vel_limit` and `vel_gain`
* Regen current limiting according to `max_regen_current`, in Amps
* DC Bus hard current limiting according to `dc_max_negative_current` and `dc_max_positive_current`
* Brake resistor logic now attempts to clamp voltage according to `odrv.config.dc_bus_overvoltage_ramp_start` and `odrv.config.dc_bus_overvoltage_ramp_end`
* Unit Testing with Doctest has been started for select algorithms, see [Firmware/Tests/test_runner.cpp](Firmware/Tests/test_runner.cpp)
* Added support for Flylint VSCode Extension for static code analysis
* Using an STM32F405 .svd file allows CortexDebug to view registers during debugging
* Added scripts for building via docker.
* Added ability to change uart baudrate via fibre
<<<<<<< HEAD
* Introduced `odrive-interface.yaml` as a root source for the ODrive's API. `odrivetool` connects much faster as a side effect.
* Introduced GPIO modes. GPIOs now need to be explicitly set to the mode corresponding to the feature that they are used by. See `<odrv>.config.gpioX_mode`.
=======
>>>>>>> 0d018fc7

### Changed
* Changed ratiometric `motor.config.current_lim_tolerance` to absolute `motor.config.current_lim_margin`
* Moved `controller.vel_ramp_enable` to INPUT_MODE_VEL_RAMP.
* Anticogging map is temporarily forced to 0.1 deg precision, but saves with the config
* Some Encoder settings have been made read-only
* Cleaned up VSCode C/C++ Configuration settings on Windows with recursive includePath
* Now compiling with C++17
* Fixed a firmware hang that could occur from unlikely but possible user input
* Added JSON caching to Fibre. This drastically reduces the time odrivetool needs to connect to an ODrive (except for the first time or after firmware updates).
* Fix IPython `RuntimeWarning` that would occur every time `odrivetool` was started.
* Reboot on `erase_configuration()`. This avoids unexpected behavior of a subsequent `save_configuration()` call, since the configuration is only erased from NVM, not from RAM.
* Change `motor.get_inverter_temp()` to use a property which was already being sampled at `motor.inverter_temp`
* Fixed a numerical issue in the trajectory planner that could cause sudden jumps of the position setpoint
* Use DMA for DRV8301 setup
* Make NVM configuration code more dynamic so that the layout doesn't have to be known at compile time
* Refactor GPIO code. Note that if two components use the same interrupt pin (e.g. step input for axis0 and axis1) then previously the one that was configured later would override the other one. Now this is no longer the case (the old component remains the owner of the pin).

## [0.4.12] - 2020-05-06
### Fixed
* Fixed a numerical issue in the trajectory planner that could cause sudden jumps of the position setpoint

## [0.4.11] - 2019-07-25
### Added
* Separate lockin configs for sensorless, index search, and general.
* Check current limit violation: added `ERROR_CURRENT_UNSTABLE`, `motor.config.current_lim_tolerance`.

### Changed
* Ascii command for reboot changed from `sb` to `sr`.

# Releases
## [0.4.10] - 2019-04-24
### Fixed
* Index search would trigger in the wrong place.

## [0.4.9] - 2019-04-23
### Added
* A release target for ODrive v3.6
* Communication watchdog feature.
* `encoder.set_linear_count(count)` function.
* Configurable encoder offset calibration distance and speed:`calib_scan_distance` and `calib_scan_omega`
* Encoder offset calibration debug variable `calib_scan_response`
* Lock-in drive feature
* Script to enable using a hall signal as index edge.

### Changed
* Moved `traptraj.A_per_css` to `controller.inertia`
* Refactored velocity ramp mode into the new general input filtering structure
* Encoder index search now based on the new lock-in drive feature

### Fixed
* Encoder index interrupts now disabled when not searching

## [0.4.8] - 2019-02-25
### Added
* `dump_errors()` utility function in odrivetool to dump, decode and optionally clear errors.
* `f` command to ascii protocol to get encoder position and velocity feedback.
* `q` command to ascii protocol. It is like the old `p` command, but velocity and current mean limits, not feed-forward.
* `ss`, `se`, `sr` commands to ascii protocol, for save config, erase config and reboot.
* `move_incremental` function for relative trajectory moves.
* `encoder.config.ignore_illegal_hall_state` option.
* `encoder.config.enable_phase_interpolation` option. Setting to false may reduce jerky pulsations at low speed when using hall sensor feedback.
* Analog input. Used the same way as the PWM input mappings.
* Voltage limit soft clamping instead of ERROR_MODULATION_MAGNITUDE in gimbal motor closed loop.
* Thermal current limit with linear derating.

### Changed
* Unified lockin drive modes. Current for index searching and encoder offset calibration now moved to axis.lockin.current.

### Fixed
* Added required 1.5 cycle phase shift between ADC and PWM, lack thereof caused unstable current controller at high eRPM.

## [0.4.7] - 2018-11-28
### Added
* Overspeed fault
* Current sense saturation fault.
* Suppress startup transients by sampling encoder estimate into position setpoint when entering closed loop control.
* Make step dir gpio pins configurable.
* Configuration variable `encoder.config.zero_count_on_find_idx`, true by default. Set to false to leave the initial encoder count to be where the axis was at boot.
* Circular position setpoint mode: position setpoints wrapped [0, cpr). Useful for infinite incremental position control.
* Velocity setpoint ramping. Use velocity control mode, and set `controller.vel_ramp_enable` to true. This will ramp `controller.vel_setpoint` towards `controller.vel_ramp_target` at a ramp rate of `controller.config.vel_ramp_rate`.

### Changed
* Increased switching frequency from around 8kHz to 24kHz. Control loops still run at 8kHz.
* Renamed `axis.enable_step_dir` to `axis.step_dir_active`
* New process for working with STM32CubeMX.

### Fixed
* Would get ERROR_CONTROL_DEADLINE_MISSED along with every ERROR_PHASE_RESISTANCE_OUT_OF_RANGE.
* ODrive tool can now run interactive nested scripts with "%run -i script.py"

## [0.4.6] - 2018-10-07
### Fixed
* Broken printing of floats on ascii protocol

## [0.4.5] - 2018-10-06
### Added
* **Trapezoidal Trajectory Planner**
* Hook to execute protocol property written callback
* -Wdouble-promotion warning to compilation

### Changed
* Make python tools compatible with python 2.7 (so it can be used with ROS)
  * Threading API constructor can't take the daemon parameter, so all thread creation had to be expanded out.
  * `TimeoutError` isn't defined, but it makes for more readable code, so I defined it as an OSError subclass.
  * `ModuleNotFoundError` is replaced by the older ImportError.
  * Print function imported from future
* Using new hooks to calculate:
  * `motor.config.current_control_bandwidth`
    * This deprecates `motor.set_current_control_bandwidth()`
  * `encoder.config.bandwidth`
* Default value for `motor.resistance_calib_max_voltage` changed to 2.0

### Fixed
* An issue where the axis state machine would jump in and out of idle when there is an error
* There is a [bug](https://github.com/ARM-software/CMSIS_5/issues/267) in the arm fast math library, which gives spikes in the output of arm_cos_f32 for input values close to -pi/2. We fixed the bug locally, and hence are using "our_arm_cos_f32".

## [0.4.4] - 2018-09-18
### Fixed
* Serious reliability issue with USB communication where packets on Native and the CDC interface would collide with each other.

## [0.4.3] - 2018-08-30
### Added
* `min_endstop` and `max_endstop` objects can be configured on GPIO
* Axes can be homed if `min_endstop` is enabled
* Encoder position count "homed" to zero when index is found.

### Changed
* We now enforce encoder offset calibration must happen after index is found (if using index)
* Renaming of the velocity estimate `pll_vel` -> `vel_estimate`.
* Hardcoded maximum inductance now 2500 uH.

### Fixed
* Incorrect shifting of offset during index callback
* Once you got an axis error `ERROR_INVALID_STATE` you could never clear it
* Char to int conversion to read motornum on arduino example
* GPIO above #5 would not be used correctly in some cases

## [0.4.2] - 2018-08-04
### Added
* Hall sensor feedback
* Configurable RC PWM input
* Ability to read axis FET temperature
* Config settings for:
  * `motor.config.requested_current_range`
  * `motor.config.current_control_bandwidth` and `motor.set_current_control_bandwidth`. Latter required to invoke gain recalculation.
  * `encoder.config.bandwidth`
  * `sensorless_estimator.config.pm_flux_linkage`

## [0.4.1] - 2018-07-01
### Fixed
* Encoder errors would show up as Axis error `ERROR_MOTOR_FAILED` instead of `ERROR_ENCODER_FAILED`.
* Various pip install dependencies
* Ability for python tools threads to quit properly
* dfuse error prints now python3 compatible

## [0.4.0] - 2018-06-10
### Added
* Encoder can now go forever in velocity/torque mode due to using circular encoder space.
* Protocol supports function return values
* bake Git-derived firmware version into firmware binary. The firmware version is exposed through the `fw_version_[...]` properties.
* `make write_otp` command to burn the board version onto the ODrive's one-time programmable memory. If you have an ODrive v3.4 or older, you should run this once for a better firmware update user experience in the future. Run the command without any options for more details. Once set, the board version is exposed through the `hw_version_[...]` properties.
* infrastructure to publish the python tools to PyPi. See `tools/setup.py` for details.
* Automated test script `run_tests.py`
* System stats (e.g. stack usage) are exposed under `<odrv>.system_stats`

### Changed
* DFU script updates
  * Verify the flash after writing
  * Automatically download firmware from GitHub releases if no file is provided
  * Retain configuration during firmware updates
* Refactor python tools
  * The scripts `explore_odrive.py`, `liveplotter.py`, `drv_status.py` and `rate_test.py` have been merged into one single `odrivetool` script. Running this script without any arguments provides the shell that `explore_odrive.py` used to provide.
  * The command line options of `odrivetool` have changed compared to the original `explore_odrive.py`. See `odrivetool --help` for more details.
  * `odrivetool` (previously `explore_odrive.py`) now supports controlling multiple ODrives concurrently (`odrv0`, `odrv1`, ...)
  * No need to restart the `odrivetool` shell when devices get disconnected and reconnected
  * ODrive accesses from within python tools are now thread-safe. That means you can read from the same remote property from multiple threads concurrently.
  * The liveplotter (`odrivetool liveplotter`, formerly `liveplotter.py`) does no longer steal focus and closes as expected
  * Add commands `odrivetool backup-config` and `odrivetool restore-config`
  * (experimental: start liveplotter from `odrivetool` shell by typing `start_liveplotter(lambda: odrv0.motor0.encoder.encoder_state)`)
* Set thread priority of USB pump thread above protocol thread
* GPIO3 not sensitive to edges by default
* The device now appears as a composite device on USB. One subdevice is still a CDC device (virtual COM port), the other subdevice is a vendor specific class. This should resolve several issues that were caused by conflicting kernel drivers or OS services.
* Add WinUSB descriptors. This will tell Windows >= 8 to automatically load winusb.sys for the ODrive (only for the vendor specific subdevice). This makes it possible to use the ODrive from userspace via WinUSB with zero configuration. The Python tool currently still uses libusb so Zadig is still required.
* Add a configuration to enable the ASCII protocol on USB at runtime. This will only enable the ASCII protocol on the USB CDC subdevice, not the vendor specific subdevice so the python tools will still be able to talk to the ODrive.

### Fixed
* Enums now transported with correct underlying type on native protocol
* USB issue where the device would stop responding when the host script would quit abruptly or reset the device during operation

## [0.3.6] - 2018-03-26
### Added
* **Storing of configuration parameters to Non Volatile Memory**
* **USB Bootloader**
* `make erase_config` to erase the configuration with an STLink (the configuration can also be erased from within explore_odrive.py, using `odrv0.erase_configuration()`)
* Travis-CI builds firmware for all board versions and deploys the binaries when a tag is pushed to master
* General purpose ADC API. See function get_adc_voltage() in low_level.cpp for more detais.

### Changed
* Most of the code from `lowlevel.c` moved to `axis.cpp`, `encoder.cpp`, `controller.cpp`, `sensorless_estimator.cpp`, `motor.cpp` and the corresponding header files
* Refactoring of the developer-facing communication protocol interface. See e.g. `axis.hpp` or `controller.hpp` for examples on how to add your own fields and functions
* Change of the user-facing field paths. E.g. `my_odrive.motor0.pos_setpoint` is now at `my_odrive.axis0.controller.pos_setpoint`. Names are mostly unchanged.
* Rewrite of the top-level per-axis state-machine
* The build is now configured using the `tup.config` file instead of editing source files. Make sure you set your board version correctly. See [here](README.md#configuring-the-build) for details.
* The toplevel directory for tup is now `Firmware`. If you used tup before, go to `Firmware` and run `rm -rd ../.tup; rm -rd build/*; make`.
* Update CubeMX generated STM platform code to version 1.19.0
* Remove `UUID_0`, `UUID_1` and `UUID_2` from USB protocol. Use `serial_number` instead.
* Freertos memory pool (task stacks, etc) now uses Core Coupled Memory.

### Fixed
* malloc now fails if we run out of memory (before it would always succeed even if we are out of ram...)

## [0.3.5] - 2018-03-04
### Added
* Reporting error if your encoder CPR is incorrect
* Ability to start anticogging calibration over USB protocol
* Reporting of DRV status/control registers and fault codes
* DRV status read script
* Microsecond delay function
* Travis-CI
* Firmware update over USB

### Changed
* Build system is now tup instead of make. Please check the [Readme](README.md#installing-prerequisites) for installation instructions.

## [0.3.4] - 2018-02-13
### Fixed
* Broken way to check for python 2. Python 2 not supported yet.

## [0.3.3] - 2018-02-12
### Added
* Liveplotter script
* Automatic recovery of USB halt/stall condition

### Changed
* Modified python code to be Python 2 compatible

### Fixed
* USB CSC (USB serial) now reports a sensible baud rate

## [0.3.2] - 2018-02-02
### Added
* Gimbal motor mode
* Encoder index pulse support
* `resistance_calib_max_voltage` parameter

## [0.3.1] - 2018-01-18
### Added
* UUID Endpoint
* Reporting of correct ODrive version on USB descriptor
* Getting started instructions for VSCode

### Changed
* USB Product ID to 0x0D32, as it is the only Pid we were allocated on [pid.codes](http://pid.codes/1209/0D32/)
* Recommended method to debug firmware from VSCode now uses Cortex-Debug extension instead of native-debug.
* Refactor IDE instructions into separate files

### Fixed
* Bug where the remote function calls from Python to the ODrive were not working properly.

## [0.3] - 2017-12-18
### Added
* **New binary communication protocol**
  * This is a much richer and more efficient binary protocol than the old human-readable protocol.
  * The old protocol is still available (but will be depricated eventually). You must manually chose to fall back on this protocol if you wish to still use it.
* Support for C++
* Demo scripts for getting started with commanding ODrive from python
* Protection from user setting current_lim higher than is measurable
* Current sense shunt values for HW v3.4
* Check DRV chip fault line

### Changed
* Shunt resistance values for v3.3 and earlier to include extra resistance of PCB
* Default HW revision to v3.4
* Refactoring of control code:
  * Lifted top layer of low_level.c into Axis.cpp

## [0.2.2] - 2017-11-17
### Fixed
* Incorrect TIM14 interrupt mapping on board v3.2 caused hard-fault

### Changed
* GPIO communication mode now defaults to NONE

## [0.2.1] - 2017-11-14
### Fixed
* USB communication deadlock
* EXTI handler redefiniton in V3.2

### Changed
* Resistance/inductance measurement now saved dispite errors, to allow debugging

## [0.2.0] - 2017-11-12
### Added
* UART communication
* Setting to select UART or Step/dir on GIPIO 1,2
* Basic Anti-cogging

## [0.1.0] - 2017-08-26
### Added
* Step/Dir interface
* this Changelog
* motor control interrupt timing diagram
* uint16 exposed variable type
* null termination to USB string parsing

### Changed
* Fixed Resistance measurement bug
* Simplified motor control adc triggers
* Increased AUX bridge deadtime<|MERGE_RESOLUTION|>--- conflicted
+++ resolved
@@ -1,13 +1,12 @@
 # Unreleased Features
 Please add a note of your changes below this heading if you make a Pull Request.
 
-<<<<<<< HEAD
 ### API Miration Notes
 
 * `enable_uart` and `uart_baudrate` were renamed to `enable_uart0` and `uart0_baudrate`.
 * `enable_i2c_instead_of_can` was replaced by the separate settings `enable_i2c0` and `enable_can0`.
 
-=======
+
 # Release Candidate
 ## [0.5.1] - Date TBD
 ### Added
@@ -25,7 +24,6 @@
 
 # Releases
 ## [0.5.0] - 2020-08-03
->>>>>>> 0d018fc7
 ### Added
 * AC Induction Motor support.
   * Tracking of rotor flux through rotor time constant
@@ -52,11 +50,7 @@
 * Using an STM32F405 .svd file allows CortexDebug to view registers during debugging
 * Added scripts for building via docker.
 * Added ability to change uart baudrate via fibre
-<<<<<<< HEAD
-* Introduced `odrive-interface.yaml` as a root source for the ODrive's API. `odrivetool` connects much faster as a side effect.
 * Introduced GPIO modes. GPIOs now need to be explicitly set to the mode corresponding to the feature that they are used by. See `<odrv>.config.gpioX_mode`.
-=======
->>>>>>> 0d018fc7
 
 ### Changed
 * Changed ratiometric `motor.config.current_lim_tolerance` to absolute `motor.config.current_lim_margin`
