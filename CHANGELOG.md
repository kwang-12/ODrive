# Unreleased Features
Please add a note of your changes below this heading if you make a Pull Request.

### Added
<<<<<<< HEAD
* `dump_errors()` utility function in odrivetool to dump, decode and optionally clear errors.
* Second order setpoint input filter.

### Changed
* Moved `traptraj.A_per_css` to `controller.inertia`
* Refactored velocity ramp mode into the new general input filtering structure
=======
* Communication watchdog feature.
>>>>>>> b8bcdb8f

# Releases
## [0.4.8] - 2019-02-25
### Added
* `dump_errors()` utility function in odrivetool to dump, decode and optionally clear errors.
* `f` command to ascii protocol to get encoder position and velocity feedback.
* `q` command to ascii protocol. It is like the old `p` command, but velocity and current mean limits, not feed-forward.
* `ss`, `se`, `sr` commands to ascii protocol, for save config, erase config and reboot.
* `move_incremental` function for relative trajectory moves.
* `encoder.config.ignore_illegal_hall_state` option.
* `encoder.config.enable_phase_interpolation` option. Setting to false may reduce jerky pulsations at low speed when using hall sensor feedback.
* Analog input. Used the same way as the PWM input mappings.
* Voltage limit soft clamping instead of ERROR_MODULATION_MAGNITUDE in gimbal motor closed loop.
* Thermal current limit with linear derating.

### Changed
* Unified lockin drive modes. Current for index searching and encoder offset calibration now moved to axis.lockin.current.

### Fixed
* Added required 1.5 cycle phase shift between ADC and PWM, lack thereof caused unstable current controller at high eRPM.

## [0.4.7] - 2018-11-28
### Added
* Overspeed fault
* Current sense saturation fault.
* Suppress startup transients by sampling encoder estimate into position setpoint when entering closed loop control.
* Make step dir gpio pins configurable.
* Configuration variable `encoder.config.zero_count_on_find_idx`, true by default. Set to false to leave the initial encoder count to be where the axis was at boot.
* Circular position setpoint mode: position setpoints wrapped [0, cpr). Useful for infinite incremental position control.
* Velocity setpoint ramping. Use velocity control mode, and set `controller.vel_ramp_enable` to true. This will ramp `controller.vel_setpoint` towards `controller.vel_ramp_target` at a ramp rate of `controller.config.vel_ramp_rate`.

### Changed
* Increased switching frequency from around 8kHz to 24kHz. Control loops still run at 8kHz.
* Renamed `axis.enable_step_dir` to `axis.step_dir_active`
* New process for working with STM32CubeMX.

### Fixed
* Would get ERROR_CONTROL_DEADLINE_MISSED along with every ERROR_PHASE_RESISTANCE_OUT_OF_RANGE.
* ODrive tool can now run interactive nested scripts with "%run -i script.py"

## [0.4.6] - 2018-10-07
### Fixed
* Broken printing of floats on ascii protocol

## [0.4.5] - 2018-10-06
### Added
* **Trapezoidal Trajectory Planner**
* Hook to execute protocol property written callback
* -Wdouble-promotion warning to compilation

### Changed
* Make python tools compatible with python 2.7 (so it can be used with ROS)
  * Threading API constructor can't take the daemon parameter, so all thread creation had to be expanded out.
  * `TimeoutError` isn't defined, but it makes for more readable code, so I defined it as an OSError subclass.
  * `ModuleNotFoundError` is replaced by the older ImportError.
  * Print function imported from future
* Using new hooks to calculate:
  * `motor.config.current_control_bandwidth`
    * This deprecates `motor.set_current_control_bandwidth()`
  * `encoder.config.bandwidth`
* Default value for `motor.resistance_calib_max_voltage` changed to 2.0

### Fixed
* An issue where the axis state machine would jump in and out of idle when there is an error
* There is a [bug](https://github.com/ARM-software/CMSIS_5/issues/267) in the arm fast math library, which gives spikes in the output of arm_cos_f32 for input values close to -pi/2. We fixed the bug locally, and hence are using "our_arm_cos_f32".

## [0.4.4] - 2018-09-18
### Fixed
* Serious reliability issue with USB communication where packets on Native and the CDC interface would collide with each other.

## [0.4.3] - 2018-08-30
### Added
* Encoder position count "homed" to zero when index is found.

### Changed
* We now enforce encoder offset calibration must happen after index is found (if using index)
* Renaming of the velocity estimate `pll_vel` -> `vel_estimate`.
* Hardcoded maximum inductance now 2500 uH.

### Fixed
* Incorrect shifting of offset during index callback
* Once you got an axis error `ERROR_INVALID_STATE` you could never clear it
* Char to int conversion to read motornum on arduino example
* GPIO above #5 would not be used correctly in some cases

## [0.4.2] - 2018-08-04
### Added
* Hall sensor feedback
* Configurable RC PWM input
* Ability to read axis FET temperature
* Config settings for:
  * `motor.config.requested_current_range`
  * `motor.config.current_control_bandwidth` and `motor.set_current_control_bandwidth`. Latter required to invoke gain recalculation.
  * `encoder.config.bandwidth`
  * `sensorless_estimator.config.pm_flux_linkage`

## [0.4.1] - 2018-07-01
### Fixed
* Encoder errors would show up as Axis error `ERROR_MOTOR_FAILED` instead of `ERROR_ENCODER_FAILED`.
* Various pip install dependencies
* Ability for python tools threads to quit properly
* dfuse error prints now python3 compatible

## [0.4.0] - 2018-06-10
### Added
* Encoder can now go forever in velocity/torque mode due to using circular encoder space.
* Protocol supports function return values
* bake Git-derived firmware version into firmware binary. The firmware version is exposed through the `fw_version_[...]` properties.
* `make write_otp` command to burn the board version onto the ODrive's one-time programmable memory. If you have an ODrive v3.4 or older, you should run this once for a better firmware update user experience in the future. Run the command without any options for more details. Once set, the board version is exposed through the `hw_version_[...]` properties.
* infrastructure to publish the python tools to PyPi. See `tools/setup.py` for details.
* Automated test script `run_tests.py`
* System stats (e.g. stack usage) are exposed under `<odrv>.system_stats`

### Changed
* DFU script updates
  * Verify the flash after writing
  * Automatically download firmware from GitHub releases if no file is provided
  * Retain configuration during firmware updates
* Refactor python tools
  * The scripts `explore_odrive.py`, `liveplotter.py`, `drv_status.py` and `rate_test.py` have been merged into one single `odrivetool` script. Running this script without any arguments provides the shell that `explore_odrive.py` used to provide.
  * The command line options of `odrivetool` have changed compared to the original `explore_odrive.py`. See `odrivetool --help` for more details.
  * `odrivetool` (previously `explore_odrive.py`) now supports controlling multiple ODrives concurrently (`odrv0`, `odrv1`, ...)
  * No need to restart the `odrivetool` shell when devices get disconnected and reconnected
  * ODrive accesses from within python tools are now thread-safe. That means you can read from the same remote property from multiple threads concurrently.
  * The liveplotter (`odrivetool liveplotter`, formerly `liveplotter.py`) does no longer steal focus and closes as expected
  * Add commands `odrivetool backup-config` and `odrivetool restore-config`
  * (experimental: start liveplotter from `odrivetool` shell by typing `start_liveplotter(lambda: odrv0.motor0.encoder.encoder_state)`)
* Set thread priority of USB pump thread above protocol thread
* GPIO3 not sensitive to edges by default
* The device now appears as a composite device on USB. One subdevice is still a CDC device (virtual COM port), the other subdevice is a vendor specific class. This should resolve several issues that were caused by conflicting kernel drivers or OS services.
* Add WinUSB descriptors. This will tell Windows >= 8 to automatically load winusb.sys for the ODrive (only for the vendor specific subdevice). This makes it possible to use the ODrive from userspace via WinUSB with zero configuration. The Python tool currently still uses libusb so Zadig is still required.
* Add a configuration to enable the ASCII protocol on USB at runtime. This will only enable the ASCII protocol on the USB CDC subdevice, not the vendor specific subdevice so the python tools will still be able to talk to the ODrive.

### Fixed
* Enums now transported with correct underlying type on native protocol
* USB issue where the device would stop responding when the host script would quit abruptly or reset the device during operation

## [0.3.6] - 2018-03-26
### Added
* **Storing of configuration parameters to Non Volatile Memory**
* **USB Bootloader**
* `make erase_config` to erase the configuration with an STLink (the configuration can also be erased from within explore_odrive.py, using `odrv0.erase_configuration()`)
* Travis-CI builds firmware for all board versions and deploys the binaries when a tag is pushed to master
* General purpose ADC API. See function get_adc_voltage() in low_level.cpp for more detais.

### Changed
* Most of the code from `lowlevel.c` moved to `axis.cpp`, `encoder.cpp`, `controller.cpp`, `sensorless_estimator.cpp`, `motor.cpp` and the corresponding header files
* Refactoring of the developer-facing communication protocol interface. See e.g. `axis.hpp` or `controller.hpp` for examples on how to add your own fields and functions
* Change of the user-facing field paths. E.g. `my_odrive.motor0.pos_setpoint` is now at `my_odrive.axis0.controller.pos_setpoint`. Names are mostly unchanged.
* Rewrite of the top-level per-axis state-machine
* The build is now configured using the `tup.config` file instead of editing source files. Make sure you set your board version correctly. See [here](README.md#configuring-the-build) for details.
* The toplevel directory for tup is now `Firmware`. If you used tup before, go to `Firmware` and run `rm -rd ../.tup; rm -rd build/*; make`.
* Update CubeMX generated STM platform code to version 1.19.0
* Remove `UUID_0`, `UUID_1` and `UUID_2` from USB protocol. Use `serial_number` instead.
* Freertos memory pool (task stacks, etc) now uses Core Coupled Memory.

### Fixed
* malloc now fails if we run out of memory (before it would always succeed even if we are out of ram...)

## [0.3.5] - 2018-03-04
### Added
* Reporting error if your encoder CPR is incorrect
* Ability to start anticogging calibration over USB protocol
* Reporting of DRV status/control registers and fault codes
* DRV status read script
* Microsecond delay function
* Travis-CI
* Firmware update over USB

### Changed
* Build system is now tup instead of make. Please check the [Readme](README.md#installing-prerequisites) for installation instructions.

## [0.3.4] - 2018-02-13
### Fixed
* Broken way to check for python 2. Python 2 not supported yet.

## [0.3.3] - 2018-02-12
### Added
* Liveplotter script
* Automatic recovery of USB halt/stall condition

### Changed
* Modified python code to be Python 2 compatible

### Fixed
* USB CSC (USB serial) now reports a sensible baud rate

## [0.3.2] - 2018-02-02
### Added
* Gimbal motor mode
* Encoder index pulse support
* `resistance_calib_max_voltage` parameter

## [0.3.1] - 2018-01-18
### Added
* UUID Endpoint
* Reporting of correct ODrive version on USB descriptor
* Getting started instructions for VSCode

### Changed
* USB Product ID to 0x0D32, as it is the only Pid we were allocated on [pid.codes](http://pid.codes/1209/0D32/)
* Recommended method to debug firmware from VSCode now uses Cortex-Debug extension instead of native-debug.
* Refactor IDE instructions into separate files

### Fixed
* Bug where the remote function calls from Python to the ODrive were not working properly.

## [0.3] - 2017-12-18
### Added
* **New binary communication protocol**
  * This is a much richer and more efficient binary protocol than the old human-readable protocol.
  * The old protocol is still available (but will be depricated eventually). You must manually chose to fall back on this protocol if you wish to still use it.
* Support for C++
* Demo scripts for getting started with commanding ODrive from python
* Protection from user setting current_lim higher than is measurable
* Current sense shunt values for HW v3.4
* Check DRV chip fault line

### Changed
* Shunt resistance values for v3.3 and earlier to include extra resistance of PCB
* Default HW revision to v3.4
* Refactoring of control code:
  * Lifted top layer of low_level.c into Axis.cpp

## [0.2.2] - 2017-11-17
### Fixed
* Incorrect TIM14 interrupt mapping on board v3.2 caused hard-fault

### Changed
* GPIO communication mode now defaults to NONE

## [0.2.1] - 2017-11-14
### Fixed
* USB communication deadlock
* EXTI handler redefiniton in V3.2

### Changed
* Resistance/inductance measurement now saved dispite errors, to allow debugging

## [0.2.0] - 2017-11-12
### Added
* UART communication
* Setting to select UART or Step/dir on GIPIO 1,2
* Basic Anti-cogging

## [0.1.0] - 2017-08-26
### Added
* Step/Dir interface
* this Changelog
* motor control interrupt timing diagram
* uint16 exposed variable type
* null termination to USB string parsing

### Changed
* Fixed Resistance measurement bug
* Simplified motor control adc triggers
* Increased AUX bridge deadtime<|MERGE_RESOLUTION|>--- conflicted
+++ resolved
@@ -2,16 +2,14 @@
 Please add a note of your changes below this heading if you make a Pull Request.
 
 ### Added
-<<<<<<< HEAD
 * `dump_errors()` utility function in odrivetool to dump, decode and optionally clear errors.
 * Second order setpoint input filter.
+* Communication watchdog feature.
 
 ### Changed
 * Moved `traptraj.A_per_css` to `controller.inertia`
 * Refactored velocity ramp mode into the new general input filtering structure
-=======
-* Communication watchdog feature.
->>>>>>> b8bcdb8f
+
 
 # Releases
 ## [0.4.8] - 2019-02-25
