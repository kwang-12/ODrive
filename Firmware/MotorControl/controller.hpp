--- conflicted
+++ resolved
@@ -12,8 +12,7 @@
         bool pre_calibrated = false;
         bool calib_anticogging = false;
         bool anticogging_enabled = true;
-        float sigma = 1.0f;
-        float width = 14.0f;
+        float width = 1.0f / 64.0f; // how much of the cogmap is updated per sample
     };
 
     struct Config_t {
@@ -104,16 +103,11 @@
 
     bool anticogging_valid_ = false;
 
-<<<<<<< HEAD
     float anticogging_correction_pwr_ = 0.0f;
     float anticog_err_min_ = std::numeric_limits<float>::infinity();
     float anticog_err_max_ = -std::numeric_limits<float>::infinity();
-    float pos_single_turn_ = 0.0f;
-    float pos_single_turn_old_ = 0.0f;
-=======
     // Outputs
     OutputPort<float> torque_output_ = 0.0f;
->>>>>>> c23076c1
 
     // custom setters
     void set_input_pos(float value) { input_pos_ = value; input_pos_updated(); }
