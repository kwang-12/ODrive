--- conflicted
+++ resolved
@@ -7,11 +7,7 @@
 
 Motor::Motor(const MotorHardwareConfig_t& hw_config,
              const GateDriverHardwareConfig_t& gate_driver_config,
-<<<<<<< HEAD
-             MotorConfig_t& config) :
-=======
              Config_t& config) :
->>>>>>> be0cc946
         hw_config_(hw_config),
         gate_driver_config_(gate_driver_config),
         config_(config),
