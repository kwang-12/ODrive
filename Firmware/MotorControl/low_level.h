--- conflicted
+++ resolved
@@ -50,11 +50,8 @@
     ERROR_SPIN_UP_TIMEOUT,
     ERROR_DRV_FAULT,
     ERROR_NOT_IMPLEMENTED_MOTOR_TYPE,
-<<<<<<< HEAD
+    ERROR_ENCODER_CPR_OUT_OF_RANGE,
     ERROR_DC_BUS_BROWNOUT,
-=======
-    ERROR_ENCODER_CPR_OUT_OF_RANGE
->>>>>>> dea9df65
 } Error_t;
 
 // Note: these should be sorted from lowest level of control to
