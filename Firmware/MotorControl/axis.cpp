
#include <stdlib.h>
#include <functional>
#include "gpio.h"

#include "odrive_main.h"
#include "utils.h"
#include "communication/interface_can.hpp"

Axis::Axis(const AxisHardwareConfig_t& hw_config,
           Config_t& config,
           Encoder& encoder,
           SensorlessEstimator& sensorless_estimator,
           Controller& controller,
           Motor& motor,
<<<<<<< HEAD
           TrapezoidalTrajectory& trap) :
      hw_config_(hw_config),
=======
           TrapezoidalTrajectory& trap,
           Endstop& min_endstop,
           Endstop& max_endstop)
    : hw_config_(hw_config),
>>>>>>> 01265951
      config_(config),
      encoder_(encoder),
      sensorless_estimator_(sensorless_estimator),
      controller_(controller),
      motor_(motor),
<<<<<<< HEAD
      trap_(trap) {
=======
      trap_(trap),
      min_endstop_(min_endstop),
      max_endstop_(max_endstop)
{
>>>>>>> 01265951
    encoder_.axis_ = this;
    sensorless_estimator_.axis_ = this;
    controller_.axis_ = this;
    motor_.axis_ = this;
    trap_.axis_ = this;
    decode_step_dir_pins();
    update_watchdog_settings();
    min_endstop_.axis_ = this;
    max_endstop_.axis_ = this;
}

static void step_cb_wrapper(void* ctx) {
    reinterpret_cast<Axis*>(ctx)->step_cb();
}


// @brief Sets up all components of the axis,
// such as gate driver and encoder hardware.
void Axis::setup() {
    encoder_.setup();
    motor_.setup();
}

static void run_state_machine_loop_wrapper(void* ctx) {
    reinterpret_cast<Axis*>(ctx)->run_state_machine_loop();
    reinterpret_cast<Axis*>(ctx)->thread_id_valid_ = false;
}

// @brief Starts run_state_machine_loop in a new thread
void Axis::start_thread() {
    osThreadDef(thread_def, run_state_machine_loop_wrapper, hw_config_.thread_priority, 0, 4 * 512);
    thread_id_ = osThreadCreate(osThread(thread_def), this);
    thread_id_valid_ = true;
}

// @brief Unblocks the control loop thread.
// This is called from the current sense interrupt handler.
void Axis::signal_current_meas() {
    if (thread_id_valid_)
        osSignalSet(thread_id_, M_SIGNAL_PH_CURRENT_MEAS);
}

// @brief Blocks until a current measurement is completed
// @returns True on success, false otherwise
bool Axis::wait_for_current_meas() {
    return osSignalWait(M_SIGNAL_PH_CURRENT_MEAS, PH_CURRENT_MEAS_TIMEOUT).status == osEventSignal;
}

// step/direction interface
void Axis::step_cb() {
    if (step_dir_active_) {
        GPIO_PinState dir_pin = HAL_GPIO_ReadPin(dir_port_, dir_pin_);
        float dir = (dir_pin == GPIO_PIN_SET) ? 1.0f : -1.0f;
        controller_.pos_setpoint_ += dir * config_.counts_per_step;
    }
};

void Axis::load_default_step_dir_pin_config(
        const AxisHardwareConfig_t& hw_config, Config_t* config) {
    config->step_gpio_pin = hw_config.step_gpio_pin;
    config->dir_gpio_pin = hw_config.dir_gpio_pin;
}

void Axis::load_default_can_id(const int& id, Config_t& config){
    config.can_node_id = id;
}

void Axis::decode_step_dir_pins() {
    step_port_ = get_gpio_port_by_pin(config_.step_gpio_pin);
    step_pin_ = get_gpio_pin_by_pin(config_.step_gpio_pin);
    dir_port_ = get_gpio_port_by_pin(config_.dir_gpio_pin);
    dir_pin_ = get_gpio_pin_by_pin(config_.dir_gpio_pin);
}

// @brief: Setup the watchdog reset value from the configuration watchdog timeout interval. 
void Axis::update_watchdog_settings() {

    if(config_.watchdog_timeout <= 0.0f) { // watchdog disabled 
        watchdog_reset_value_ = 0;
    } else if(config_.watchdog_timeout >= UINT32_MAX / (current_meas_hz+1)) { //overflow! 
        watchdog_reset_value_ = UINT32_MAX;
    } else {
        watchdog_reset_value_ = static_cast<uint32_t>(config_.watchdog_timeout * current_meas_hz);
    }

    // Do a feed to avoid instant timeout
    watchdog_feed();
}

// @brief (de)activates step/dir input
void Axis::set_step_dir_active(bool active) {
    if (active) {
        // Set up the direction GPIO as input
        GPIO_InitTypeDef GPIO_InitStruct;
        GPIO_InitStruct.Pin = dir_pin_;
        GPIO_InitStruct.Mode = GPIO_MODE_INPUT;
        GPIO_InitStruct.Pull = GPIO_NOPULL;
        HAL_GPIO_Init(dir_port_, &GPIO_InitStruct);

        // Subscribe to rising edges of the step GPIO
        GPIO_subscribe(step_port_, step_pin_, GPIO_PULLDOWN, step_cb_wrapper, this);

        step_dir_active_ = true;
    } else {
        step_dir_active_ = false;

        // Unsubscribe from step GPIO
        GPIO_unsubscribe(step_port_, step_pin_);
    }
}

// @brief Do axis level checks and call subcomponent do_checks
// Returns true if everything is ok.
bool Axis::do_checks() {
    if (!brake_resistor_armed)
        error_ |= ERROR_BRAKE_RESISTOR_DISARMED;
    if ((current_state_ != AXIS_STATE_IDLE) && (motor_.armed_state_ == Motor::ARMED_STATE_DISARMED))
        // motor got disarmed in something other than the idle loop
        error_ |= ERROR_MOTOR_DISARMED;
    if (!(vbus_voltage >= board_config.dc_bus_undervoltage_trip_level))
        error_ |= ERROR_DC_BUS_UNDER_VOLTAGE;
    if (!(vbus_voltage <= board_config.dc_bus_overvoltage_trip_level))
        error_ |= ERROR_DC_BUS_OVER_VOLTAGE;

    // Sub-components should use set_error which will propegate to this error_
    motor_.do_checks();
    encoder_.do_checks();
    // sensorless_estimator_.do_checks();
    // controller_.do_checks();

    return check_for_errors();
}

// @brief Update all esitmators
bool Axis::do_updates() {
    // Sub-components should use set_error which will propegate to this error_
    encoder_.update();
    sensorless_estimator_.update();
<<<<<<< HEAD
    bool ret = check_for_errors();
    odCAN->send_heartbeat(this);
    return ret;
=======
    min_endstop_.update();
    max_endstop_.update();
    return check_for_errors();
>>>>>>> 01265951
}

// @brief Feed the watchdog to prevent watchdog timeouts.
void Axis::watchdog_feed() {
    watchdog_current_value_ = watchdog_reset_value_;
}

// @brief Check the watchdog timer for expiration. Also sets the watchdog error bit if expired. 
bool Axis::watchdog_check() {
    // reset value = 0 means watchdog disabled. 
    if(watchdog_reset_value_ == 0) return true;

    // explicit check here to ensure that we don't underflow back to UINT32_MAX
    if(watchdog_current_value_ > 0) {
        watchdog_current_value_--;
        return true;
    } else {
        error_ |= ERROR_WATCHDOG_TIMER_EXPIRED;
        return false;
    }
}

bool Axis::run_lockin_spin() {
    // Spiral up current for softer rotor lock-in
    lockin_state_ = LOCKIN_STATE_RAMP;
    float x = 0.0f;
    run_control_loop([&]() {
        float phase = wrap_pm_pi(config_.lockin.ramp_distance * x);
        float I_mag = config_.lockin.current * x;
        x += current_meas_period / config_.lockin.ramp_time;
        if (!motor_.update(I_mag, phase, 0.0f))
            return false;
        return x < 1.0f;
    });
    
    // Spin states
    float distance = config_.lockin.ramp_distance;
    float phase = wrap_pm_pi(distance);
    float vel = distance / config_.lockin.ramp_time;

    // Function of states to check if we are done
    auto spin_done = [&](bool vel_override = false) -> bool {
        bool done = false;
        if (config_.lockin.finish_on_vel || vel_override)
            done = done || fabsf(vel) >= fabsf(config_.lockin.vel);
        if (config_.lockin.finish_on_distance)
            done = done || fabsf(distance) >= fabsf(config_.lockin.finish_distance);
        if (config_.lockin.finish_on_enc_idx)
            done = done || encoder_.index_found_;
        return done;
    };

    // Accelerate
    lockin_state_ = LOCKIN_STATE_ACCELERATE;
    run_control_loop([&]() {
        vel += config_.lockin.accel * current_meas_period;
        distance += vel * current_meas_period;
        phase = wrap_pm_pi(phase + vel * current_meas_period);

        if (!motor_.update(config_.lockin.current, phase, vel))
            return false;
        return !spin_done(true); //vel_override to go to next phase
    });

    if (!encoder_.index_found_)
        encoder_.set_idx_subscribe(true);

    // Constant speed
    if (!spin_done()) {
        lockin_state_ = LOCKIN_STATE_CONST_VEL;
        vel = config_.lockin.vel; // reset to actual specified vel to avoid small integration error
        run_control_loop([&]() {
            distance += vel * current_meas_period;
            phase = wrap_pm_pi(phase + vel * current_meas_period);

            if (!motor_.update(config_.lockin.current, phase, vel))
                return false;
            return !spin_done();
        });
    }

    lockin_state_ = LOCKIN_STATE_INACTIVE;
    return check_for_errors();
}

// Note run_sensorless_control_loop and run_closed_loop_control_loop are very similar and differ only in where we get the estimate from.
bool Axis::run_sensorless_control_loop() {
    run_control_loop([this](){
        if (controller_.config_.control_mode >= Controller::CTRL_MODE_POSITION_CONTROL)
            return error_ |= ERROR_POS_CTRL_DURING_SENSORLESS, false;

        // Note that all estimators are updated in the loop prefix in run_control_loop
        float current_setpoint;
        if (!controller_.update(sensorless_estimator_.pll_pos_, sensorless_estimator_.vel_estimate_, &current_setpoint))
            return error_ |= ERROR_CONTROLLER_FAILED, false;
        if (!motor_.update(current_setpoint, sensorless_estimator_.phase_, sensorless_estimator_.vel_estimate_))
            return false; // set_error should update axis.error_
        return true;
    });
    return check_for_errors();
}

bool Axis::run_closed_loop_control_loop() {
    // To avoid any transient on startup, we intialize the setpoint to be the current position
    controller_.pos_setpoint_ = encoder_.pos_estimate_;
    set_step_dir_active(config_.enable_step_dir);
    run_control_loop([this](){
        // Note that all estimators are updated in the loop prefix in run_control_loop
        float current_setpoint;
        if (!controller_.update(encoder_.pos_estimate_, encoder_.vel_estimate_, &current_setpoint))
            return error_ |= ERROR_CONTROLLER_FAILED, false; //TODO: Make controller.set_error
        float phase_vel = 2*M_PI * encoder_.vel_estimate_ / (float)encoder_.config_.cpr * motor_.config_.pole_pairs;
        if (!motor_.update(current_setpoint, encoder_.phase_, phase_vel))
            return false; // set_error should update axis.error_

        // Handle the homing case
        if (homing_state_ == HOMING_STATE_HOMING) {
            if (min_endstop_.getEndstopState()) {
                encoder_.set_linear_count(min_endstop_.config_.offset);
                controller_.set_pos_setpoint(0.0f, 0.0f, 0.0f);
                homing_state_ = HOMING_STATE_MOVE_TO_ZERO;
            }
        } else if (homing_state_ == HOMING_STATE_MOVE_TO_ZERO) {
            if(!min_endstop_.getEndstopState()){
                homing_state_ = HOMING_STATE_IDLE;
            }
        } else {
            // Check for endstop presses
            if (min_endstop_.config_.enabled && min_endstop_.getEndstopState()) {
                return error_ |= ERROR_MIN_ENDSTOP_PRESSED, false;
            } else if (max_endstop_.config_.enabled && max_endstop_.getEndstopState()) {
                return error_ |= ERROR_MAX_ENDSTOP_PRESSED, false;
            }
        }
        return true;
    });
    set_step_dir_active(false);
    return check_for_errors();
}

bool Axis::run_idle_loop() {
    // run_control_loop ignores missed modulation timing updates
    // if and only if we're in AXIS_STATE_IDLE
    safety_critical_disarm_motor_pwm(motor_);
    run_control_loop([this]() {
        return true;
    });
    return check_for_errors();
}

// Infinite loop that does calibration and enters main control loop as appropriate
void Axis::run_state_machine_loop() {
    // Allocate the map for anti-cogging algorithm and initialize all values to 0.0f
    // TODO: Move this somewhere else
    // TODO: respect changes of CPR
    int encoder_cpr = encoder_.config_.cpr;
    controller_.anticogging_.cogging_map = (float*)malloc(encoder_cpr * sizeof(float));
    if (controller_.anticogging_.cogging_map != NULL) {
        for (int i = 0; i < encoder_cpr; i++) {
            controller_.anticogging_.cogging_map[i] = 0.0f;
        }
    }

    // arm!
    motor_.arm();

    for (;;) {
        // Load the task chain if a specific request is pending
        if (requested_state_ != AXIS_STATE_UNDEFINED) {
            size_t pos = 0;
            if (requested_state_ == AXIS_STATE_STARTUP_SEQUENCE) {
                if (config_.startup_motor_calibration)
                    task_chain_[pos++] = AXIS_STATE_MOTOR_CALIBRATION;
                if (config_.startup_encoder_index_search && encoder_.config_.use_index)
                    task_chain_[pos++] = AXIS_STATE_ENCODER_INDEX_SEARCH;
                if (config_.startup_encoder_offset_calibration)
                    task_chain_[pos++] = AXIS_STATE_ENCODER_OFFSET_CALIBRATION;
                if (config_.startup_closed_loop_control){
                    if(config_.startup_homing)
                        task_chain_[pos++] = AXIS_STATE_HOMING;
                    task_chain_[pos++] = AXIS_STATE_CLOSED_LOOP_CONTROL;
                }
                else if (config_.startup_sensorless_control)
                    task_chain_[pos++] = AXIS_STATE_SENSORLESS_CONTROL;
                task_chain_[pos++] = AXIS_STATE_IDLE;
            } else if (requested_state_ == AXIS_STATE_HOMING){
                task_chain_[pos++] = AXIS_STATE_HOMING;
                task_chain_[pos++] = AXIS_STATE_CLOSED_LOOP_CONTROL;
                task_chain_[pos++] = AXIS_STATE_IDLE;
            } else if (requested_state_ == AXIS_STATE_FULL_CALIBRATION_SEQUENCE) {
                task_chain_[pos++] = AXIS_STATE_MOTOR_CALIBRATION;
                if (encoder_.config_.use_index)
                    task_chain_[pos++] = AXIS_STATE_ENCODER_INDEX_SEARCH;
                task_chain_[pos++] = AXIS_STATE_ENCODER_OFFSET_CALIBRATION;
                task_chain_[pos++] = AXIS_STATE_IDLE;
            } else if (requested_state_ != AXIS_STATE_UNDEFINED) {
                task_chain_[pos++] = requested_state_;
                task_chain_[pos++] = AXIS_STATE_IDLE;
            }
            task_chain_[pos++] = AXIS_STATE_UNDEFINED;  // TODO: bounds checking
            requested_state_ = AXIS_STATE_UNDEFINED;
            // Auto-clear any invalid state error
            error_ &= ~ERROR_INVALID_STATE;
        }

        // Note that current_state is a reference to task_chain_[0]

        // Run the specified state
        // Handlers should exit if requested_state != AXIS_STATE_UNDEFINED
        bool status;
        switch (current_state_) {
            case AXIS_STATE_MOTOR_CALIBRATION: {
                status = motor_.run_calibration();
            } break;

            case AXIS_STATE_ENCODER_INDEX_SEARCH: {
                if (!motor_.is_calibrated_)
                    goto invalid_state_label;
                if (encoder_.config_.idx_search_unidirectional && motor_.config_.direction==0)
                    goto invalid_state_label;

                status = encoder_.run_index_search();
            } break;

            case AXIS_STATE_ENCODER_DIR_FIND: {
                if (!motor_.is_calibrated_)
                    goto invalid_state_label;

                status = encoder_.run_direction_find();
            } break;

            case AXIS_STATE_HOMING:
                status = controller_.home_axis();
                break;

            case AXIS_STATE_ENCODER_OFFSET_CALIBRATION: {
                if (!motor_.is_calibrated_)
                    goto invalid_state_label;
                status = encoder_.run_offset_calibration();
            } break;

            case AXIS_STATE_LOCKIN_SPIN: {
                if (!motor_.is_calibrated_ || motor_.config_.direction==0)
                    goto invalid_state_label;
                status = run_lockin_spin();
            } break;

            case AXIS_STATE_SENSORLESS_CONTROL: {
                if (!motor_.is_calibrated_ || motor_.config_.direction==0)
                        goto invalid_state_label;
                status = run_lockin_spin(); // TODO: restart if desired
                if (status) {
                    // call to controller.reset() that happend when arming means that vel_setpoint
                    // is zeroed. So we make the setpoint the spinup target for smooth transition.
                    controller_.vel_setpoint_ = config_.lockin.vel;
                    status = run_sensorless_control_loop();
                }
            } break;

            case AXIS_STATE_CLOSED_LOOP_CONTROL: {
                if (!motor_.is_calibrated_ || motor_.config_.direction==0)
                    goto invalid_state_label;
                if (!encoder_.is_ready_)
                    goto invalid_state_label;
                status = run_closed_loop_control_loop();
            } break;

            case AXIS_STATE_IDLE: {
                run_idle_loop();
                status = motor_.arm(); // done with idling - try to arm the motor
            } break;

            default:
            invalid_state_label:
                error_ |= ERROR_INVALID_STATE;
                status = false;  // this will set the state to idle
                break;
        }

        // If the state failed, go to idle, else advance task chain
        if (!status)
            current_state_ = AXIS_STATE_IDLE;
        else
            memcpy(task_chain_, task_chain_ + 1, sizeof(task_chain_) - sizeof(task_chain_[0]));
    }
}<|MERGE_RESOLUTION|>--- conflicted
+++ resolved
@@ -13,28 +13,19 @@
            SensorlessEstimator& sensorless_estimator,
            Controller& controller,
            Motor& motor,
-<<<<<<< HEAD
-           TrapezoidalTrajectory& trap) :
-      hw_config_(hw_config),
-=======
            TrapezoidalTrajectory& trap,
            Endstop& min_endstop,
            Endstop& max_endstop)
     : hw_config_(hw_config),
->>>>>>> 01265951
       config_(config),
       encoder_(encoder),
       sensorless_estimator_(sensorless_estimator),
       controller_(controller),
       motor_(motor),
-<<<<<<< HEAD
-      trap_(trap) {
-=======
       trap_(trap),
       min_endstop_(min_endstop),
       max_endstop_(max_endstop)
 {
->>>>>>> 01265951
     encoder_.axis_ = this;
     sensorless_estimator_.axis_ = this;
     controller_.axis_ = this;
@@ -173,15 +164,11 @@
     // Sub-components should use set_error which will propegate to this error_
     encoder_.update();
     sensorless_estimator_.update();
-<<<<<<< HEAD
+    min_endstop_.update();
+    max_endstop_.update();
     bool ret = check_for_errors();
     odCAN->send_heartbeat(this);
     return ret;
-=======
-    min_endstop_.update();
-    max_endstop_.update();
-    return check_for_errors();
->>>>>>> 01265951
 }
 
 // @brief Feed the watchdog to prevent watchdog timeouts.
