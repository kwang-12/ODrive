
#include <stdlib.h>
#include <functional>
#include "gpio.h"

#include "odrive_main.h"
#include "utils.hpp"
#include "communication/interface_can.hpp"

Axis::Axis(int axis_num,
           uint16_t default_step_gpio_pin,
           uint16_t default_dir_gpio_pin,
           osPriority thread_priority,
           Encoder& encoder,
           SensorlessEstimator& sensorless_estimator,
           Controller& controller,
           OnboardThermistorCurrentLimiter& fet_thermistor,
           OffboardThermistorCurrentLimiter& motor_thermistor,
           Motor& motor,
           TrapezoidalTrajectory& trap,
           Endstop& min_endstop,
           Endstop& max_endstop,
           MechanicalBrake& mechanical_brake)
    : axis_num_(axis_num),
      default_step_gpio_pin_(default_step_gpio_pin),
      default_dir_gpio_pin_(default_dir_gpio_pin),
      thread_priority_(thread_priority),
      encoder_(encoder),
      sensorless_estimator_(sensorless_estimator),
      controller_(controller),
      fet_thermistor_(fet_thermistor),
      motor_thermistor_(motor_thermistor),
      motor_(motor),
      trap_traj_(trap),
      min_endstop_(min_endstop),
      max_endstop_(max_endstop),
      mechanical_brake_(mechanical_brake),
      current_limiters_(make_array(
          static_cast<CurrentLimiter*>(&fet_thermistor),
          static_cast<CurrentLimiter*>(&motor_thermistor))),
      thermistors_(make_array(
          static_cast<ThermistorCurrentLimiter*>(&fet_thermistor),
          static_cast<ThermistorCurrentLimiter*>(&motor_thermistor)))
{
    encoder_.axis_ = this;
    sensorless_estimator_.axis_ = this;
    controller_.axis_ = this;
    fet_thermistor_.axis_ = this;
    motor_thermistor.axis_ = this;
    motor_.axis_ = this;
    trap_traj_.axis_ = this;
    min_endstop_.axis_ = this;
    max_endstop_.axis_ = this;
    mechanical_brake_.axis_ = this;
}

Axis::LockinConfig_t Axis::default_calibration() {
    Axis::LockinConfig_t config;
    config.current = 10.0f;           // [A]
    config.ramp_time = 0.4f;          // [s]
    config.ramp_distance = 1 * M_PI;  // [rad]
    config.accel = 20.0f;     // [rad/s^2]
    config.vel = 40.0f; // [rad/s]
    config.finish_distance = 100.0f * 2.0f * M_PI;  // [rad]
    config.finish_on_vel = false;
    config.finish_on_distance = true;
    config.finish_on_enc_idx = true;
    return config;
}

Axis::LockinConfig_t Axis::default_sensorless() {
    Axis::LockinConfig_t config;
    config.current = 10.0f;           // [A]
    config.ramp_time = 0.4f;          // [s]
    config.ramp_distance = 1 * M_PI;  // [rad]
    config.accel = 200.0f;     // [rad/s^2]
    config.vel = 400.0f; // [rad/s]
    config.finish_distance = 100.0f;  // [rad]
    config.finish_on_vel = true;
    config.finish_on_distance = false;
    config.finish_on_enc_idx = false;
    return config;
}

static void step_cb_wrapper(void* ctx) {
    reinterpret_cast<Axis*>(ctx)->step_cb();
}

bool Axis::apply_config() {
    config_.parent = this;
    decode_step_dir_pins();
    watchdog_feed();
    return true;
}

void Axis::clear_config() {
    config_ = {};
    config_.step_gpio_pin = default_step_gpio_pin_;
    config_.dir_gpio_pin = default_dir_gpio_pin_;
    config_.can_node_id = axis_num_;
}

<<<<<<< HEAD
=======
// @brief Does Nothing
bool Axis::setup() {
    // Does nothing - Motor and encoder setup called separately.
    return true;
}

>>>>>>> b089573f
static void run_state_machine_loop_wrapper(void* ctx) {
    reinterpret_cast<Axis*>(ctx)->run_state_machine_loop();
    reinterpret_cast<Axis*>(ctx)->thread_id_valid_ = false;
}

// @brief Starts run_state_machine_loop in a new thread
void Axis::start_thread() {
    osThreadDef(thread_def, run_state_machine_loop_wrapper, thread_priority_, 0, stack_size_ / sizeof(StackType_t));
    thread_id_ = osThreadCreate(osThread(thread_def), this);
    thread_id_valid_ = true;
}

/**
 * @brief Blocks until at least one complete control loop has been executed.
 */
bool Axis::wait_for_control_iteration() {
    uint16_t control_iteration_num = odrv.n_evt_control_loop_;
    while (odrv.n_evt_control_loop_ == control_iteration_num) {
        osDelay(1);
    }
    return true;
}

// step/direction interface
void Axis::step_cb() {
    if (step_dir_active_) {
        const bool dir_pin = dir_gpio_.read();
        const float dir = dir_pin ? 1.0f : -1.0f;
        controller_.input_pos_ += dir * config_.turns_per_step;
        controller_.input_pos_updated();
    }
}

void Axis::decode_step_dir_pins() {
    step_gpio_ = get_gpio(config_.step_gpio_pin);
    dir_gpio_ = get_gpio(config_.dir_gpio_pin);
}

// @brief (de)activates step/dir input
void Axis::set_step_dir_active(bool active) {
    if (active) {
        // Subscribe to rising edges of the step GPIO
        if (!step_gpio_.subscribe(true, false, step_cb_wrapper, this)) {
            odrv.misconfigured_ = true;
        }

        step_dir_active_ = true;
    } else {
        step_dir_active_ = false;

        // Unsubscribe from step GPIO
        // TODO: if we change the GPIO while the subscription is active and then
        // unsubscribe then the unsubscribe is for the wrong pin.
        step_gpio_.unsubscribe();
    }
}

// @brief Do axis level checks and call subcomponent do_checks
// Returns true if everything is ok.
bool Axis::do_checks(uint32_t timestamp) {
    // Sub-components should use set_error which will propegate to this error_
    motor_.effective_current_lim();
    for (ThermistorCurrentLimiter* thermistor : thermistors_) {
        thermistor->do_checks();
    }
    motor_.do_checks(timestamp);
    // encoder_.do_checks();
    // sensorless_estimator_.do_checks();
    // controller_.do_checks();

    // Check for endstop presses
    if (min_endstop_.config_.enabled && min_endstop_.get_state() && !(current_state_ == AXIS_STATE_HOMING)) {
        error_ |= ERROR_MIN_ENDSTOP_PRESSED;
    } else if (max_endstop_.config_.enabled && max_endstop_.get_state() && !(current_state_ == AXIS_STATE_HOMING)) {
        error_ |= ERROR_MAX_ENDSTOP_PRESSED;
    }

    return check_for_errors();
}

// @brief Feed the watchdog to prevent watchdog timeouts.
void Axis::watchdog_feed() {
    watchdog_current_value_ = get_watchdog_reset();
}

// @brief Check the watchdog timer for expiration. Also sets the watchdog error bit if expired.
bool Axis::watchdog_check() {
    if (!config_.enable_watchdog) return true;

    // explicit check here to ensure that we don't underflow back to UINT32_MAX
    if (watchdog_current_value_ > 0) {
        watchdog_current_value_--;
        return true;
    } else {
        error_ |= ERROR_WATCHDOG_TIMER_EXPIRED;
        return false;
    }
}

<<<<<<< HEAD
bool Axis::run_lockin_spin(const LockinConfig_t &lockin_config, bool remain_armed) {
    CRITICAL_SECTION() {
        // Reset state variables
        open_loop_controller_.Id_setpoint_ = NAN;
        open_loop_controller_.Iq_setpoint_ = NAN;
        open_loop_controller_.Vd_setpoint_ = NAN;
        open_loop_controller_.Vq_setpoint_ = NAN;
        open_loop_controller_.phase_ = 0.0f;
        open_loop_controller_.phase_vel_ = NAN;

        open_loop_controller_.max_current_ramp_ = lockin_config.current / lockin_config.ramp_time;
        open_loop_controller_.max_voltage_ramp_ = lockin_config.current / lockin_config.ramp_time;
        open_loop_controller_.max_phase_vel_ramp_ = lockin_config.accel;
        open_loop_controller_.target_current_ = motor_.config_.motor_type != Motor::MOTOR_TYPE_GIMBAL ? lockin_config.current : 0.0f;
        open_loop_controller_.target_voltage_ = motor_.config_.motor_type != Motor::MOTOR_TYPE_GIMBAL ? 0.0f : lockin_config.current;
        open_loop_controller_.target_vel_ = lockin_config.vel;
        open_loop_controller_.total_distance_ = 0.0f;

        motor_.current_control_.enable_current_control_src_ = motor_.config_.motor_type != Motor::MOTOR_TYPE_GIMBAL;
        motor_.current_control_.Id_setpoint_src_ = &open_loop_controller_.Id_setpoint_;
        motor_.current_control_.Iq_setpoint_src_ = &open_loop_controller_.Iq_setpoint_;
        motor_.current_control_.Vd_setpoint_src_ = &open_loop_controller_.Vd_setpoint_;
        motor_.current_control_.Vq_setpoint_src_ = &open_loop_controller_.Vq_setpoint_;
        motor_.current_control_.phase_src_ =
        async_estimator_.rotor_phase_src_ =
            &open_loop_controller_.phase_;
        motor_.phase_vel_src_ =
        motor_.current_control_.phase_vel_src_ =
        async_estimator_.rotor_phase_vel_src_ =
            &open_loop_controller_.phase_vel_;
    }
    wait_for_control_iteration();
=======
bool Axis::run_lockin_spin(const LockinConfig_t &lockin_config) {
    // Spiral up current for softer rotor lock-in
    lockin_state_ = LOCKIN_STATE_RAMP;
    float x = 0.0f;
    run_control_loop([&]() {
        float phase = wrap_pm_pi(lockin_config.ramp_distance * x);
        float torque = lockin_config.current * motor_.config_.torque_constant * x;
        x += current_meas_period / lockin_config.ramp_time;
        if (!motor_.update(torque, phase, 0.0f))
            return false;
        return x < 1.0f;
    });
    
    // Spin states
    float distance = lockin_config.ramp_distance;
    float phase = wrap_pm_pi(distance);
    float vel = distance / lockin_config.ramp_time;

    // Function of states to check if we are done
    auto spin_done = [&](bool vel_override = false) -> bool {
        bool done = false;
        if (lockin_config.finish_on_vel || vel_override)
            done = done || std::abs(vel) >= std::abs(lockin_config.vel);
        if (lockin_config.finish_on_distance)
            done = done || std::abs(distance) >= std::abs(lockin_config.finish_distance);
        if (lockin_config.finish_on_enc_idx)
            done = done || encoder_.index_found_;
        return done;
    };

    // Accelerate
    lockin_state_ = LOCKIN_STATE_ACCELERATE;
    run_control_loop([&]() {
        vel += lockin_config.accel * current_meas_period;
        distance += vel * current_meas_period;
        phase = wrap_pm_pi(phase + vel * current_meas_period);

        if (!motor_.update(lockin_config.current * motor_.config_.torque_constant, phase, vel))
            return false;
        return !spin_done(true); //vel_override to go to next phase
    });
>>>>>>> b089573f

    motor_.arm(&motor_.current_control_);

    bool did_subscribe_to_idx = false;
    bool success = false;
    float dir = lockin_config.vel >= 0.0f ? 1.0f : -1.0f;

<<<<<<< HEAD
    while ((requested_state_ == AXIS_STATE_UNDEFINED) && motor_.is_armed_) {
        bool reached_target_vel = std::abs(open_loop_controller_.phase_vel_ - lockin_config.vel) <= std::numeric_limits<float>::epsilon();
        bool reached_target_dist = open_loop_controller_.total_distance_ * dir >= lockin_config.finish_distance * dir;

        // Check if terminal condition is reached
        bool terminal_condition = (reached_target_vel && lockin_config.finish_on_vel)
                               || (reached_target_dist && lockin_config.finish_on_distance)
                               || (encoder_.index_found_ && lockin_config.finish_on_enc_idx);
        if (terminal_condition) {
            success = true;
            break;
        }

        // Activate index pin as soon as target velocity was reached. This is
        // to avoid hitting the index from the wrong direction.
        if (reached_target_vel && !encoder_.index_found_ && !did_subscribe_to_idx) {
            encoder_.set_idx_subscribe(true);
            did_subscribe_to_idx = true;
        }

        osDelay(1);
=======
            if (!motor_.update(lockin_config.current * motor_.config_.torque_constant, phase, vel))
                return false;
            return !spin_done();
        });
>>>>>>> b089573f
    }

    if (!success || !remain_armed) {
        motor_.disarm();
    }

    return success;
}


bool Axis::start_closed_loop_control() {
    bool sensorless_mode = config_.enable_sensorless_mode;

    if (sensorless_mode) {
        // TODO: restart if desired
        if (!run_lockin_spin(config_.sensorless_ramp, true)) {
            return false;
        }
    }

    // Hook up the data paths between the components
    CRITICAL_SECTION() {
        if (sensorless_mode) {
            controller_.pos_estimate_linear_src_ = nullptr;
            controller_.pos_estimate_circular_src_ = nullptr;
            controller_.pos_wrap_src_ = nullptr;
            controller_.vel_estimate_src_ = &sensorless_estimator_.vel_estimate_;
        } else if (controller_.config_.load_encoder_axis < AXIS_COUNT) {
            Axis* ax = &axes[controller_.config_.load_encoder_axis];
            controller_.pos_estimate_circular_src_ = &ax->encoder_.pos_circular_;
            controller_.pos_wrap_src_ = &controller_.config_.circular_setpoint_range;
            controller_.pos_estimate_linear_src_ = &ax->encoder_.pos_estimate_;
            controller_.vel_estimate_src_ = &ax->encoder_.vel_estimate_;
        } else {
            controller_.pos_estimate_circular_src_ = nullptr;
            controller_.pos_estimate_linear_src_ = nullptr;
            controller_.pos_wrap_src_ = nullptr;
            controller_.vel_estimate_src_ = nullptr;
            controller_.set_error(Controller::ERROR_INVALID_LOAD_ENCODER);
            return false;
        }

        // To avoid any transient on startup, we intialize the setpoint to be the current position
        // note - input_pos_ is not set here. It is set to 0 earlier in this method and velocity control is used.
        if (controller_.config_.control_mode >= Controller::CONTROL_MODE_POSITION_CONTROL) {
            float* pos_init_src = controller_.config_.circular_setpoints ?
                                    controller_.pos_estimate_circular_src_ :
                                    controller_.pos_estimate_linear_src_;
            if (!pos_init_src) {
                return false;
            } else {
                controller_.pos_setpoint_ = *pos_init_src;
                controller_.input_pos_ = *pos_init_src;
            }
        }
        controller_.input_pos_updated();

        // Avoid integrator windup issues
        controller_.vel_integrator_torque_ = 0.0f;

        motor_.torque_setpoint_src_ = &controller_.torque_output_;
        motor_.direction_ = sensorless_mode ? 1.0f : encoder_.config_.direction;

        motor_.current_control_.enable_current_control_src_ = motor_.config_.motor_type != Motor::MOTOR_TYPE_GIMBAL;
        motor_.current_control_.Id_setpoint_src_ = &motor_.Id_setpoint_;
        motor_.current_control_.Iq_setpoint_src_ = &motor_.Iq_setpoint_;
        motor_.current_control_.Vd_setpoint_src_ = &motor_.Vd_setpoint_;
        motor_.current_control_.Vq_setpoint_src_ = &motor_.Vq_setpoint_;
        motor_.current_control_.phase_src_ =
        async_estimator_.rotor_phase_src_ =
           sensorless_mode ? &sensorless_estimator_.phase_ : &encoder_.phase_;
        motor_.phase_vel_src_ =
        motor_.current_control_.phase_vel_src_ =
        async_estimator_.rotor_phase_vel_src_ =
           sensorless_mode ? &sensorless_estimator_.phase_vel_ : &encoder_.phase_vel_;
        
        if (sensorless_mode) {
            // Make the final velocity of the loĉk-in spin the setpoint of the
            // closed loop controller to allow for smooth transition.
            controller_.input_vel_ = config_.sensorless_ramp.vel / (2 * M_PI);
            controller_.vel_setpoint_ = config_.sensorless_ramp.vel / (2 * M_PI);
        }
    }

    // In sensorless mode the motor is already armed.
    if (!motor_.is_armed_) {
        wait_for_control_iteration();
        motor_.arm(&motor_.current_control_);
    }

    return true;
}

bool Axis::stop_closed_loop_control() {
    motor_.disarm();
    return check_for_errors();
}

bool Axis::run_closed_loop_control_loop() {
    start_closed_loop_control();
    set_step_dir_active(config_.enable_step_dir);

    while ((requested_state_ == AXIS_STATE_UNDEFINED) && motor_.is_armed_) {
        osDelay(1);
    }

    set_step_dir_active(config_.enable_step_dir && config_.step_dir_always_on);
    stop_closed_loop_control();

    return check_for_errors();
}


// Slowly drive in the negative direction at homing_speed until the min endstop is pressed
// When pressed, set the linear count to the offset (default 0), and then go to position 0
bool Axis::run_homing() {
    Controller::ControlMode stored_control_mode = controller_.config_.control_mode;
    Controller::InputMode stored_input_mode = controller_.config_.input_mode;

    // TODO: theoretically this check should be inside the update loop,
    // otherwise someone could disable the endstop while homing is in progress.
    if (!min_endstop_.config_.enabled) {
        return error_ |= ERROR_HOMING_WITHOUT_ENDSTOP, false;
    }

    controller_.config_.control_mode = Controller::CONTROL_MODE_VELOCITY_CONTROL;
    controller_.config_.input_mode = Controller::INPUT_MODE_VEL_RAMP;

    controller_.input_pos_ = 0.0f;
    controller_.input_pos_updated();
    controller_.input_vel_ = -controller_.config_.homing_speed;
    controller_.input_torque_ = 0.0f;

    homing_.is_homed = false;

    start_closed_loop_control();

    while ((requested_state_ == AXIS_STATE_UNDEFINED) && motor_.is_armed_ && !min_endstop_.get_state()) {
        osDelay(1);
    }

    stop_closed_loop_control();

    error_ &= ~ERROR_MIN_ENDSTOP_PRESSED; // clear this error since we deliberately drove into the endstop

    // pos_setpoint is the starting position for the trap_traj so we need to set it.
    controller_.pos_setpoint_ = min_endstop_.config_.offset;
    controller_.vel_setpoint_ = 0.0f;  // Change directions without decelerating

    // Set our current position in encoder counts to make control more logical
    encoder_.set_linear_count((int32_t)(controller_.pos_setpoint_ * encoder_.config_.cpr));

    controller_.config_.control_mode = Controller::CONTROL_MODE_POSITION_CONTROL;
    controller_.config_.input_mode = Controller::INPUT_MODE_TRAP_TRAJ;

    controller_.input_pos_ = 0.0f;
    controller_.input_pos_updated();
    controller_.input_vel_ = 0.0f;
    controller_.input_torque_ = 0.0f;

    start_closed_loop_control();

    while ((requested_state_ == AXIS_STATE_UNDEFINED) && motor_.is_armed_ && !controller_.trajectory_done_) {
        osDelay(1);
    }

    stop_closed_loop_control();

    controller_.config_.control_mode = stored_control_mode;
    controller_.config_.input_mode = stored_input_mode;
    homing_.is_homed = true;

    return check_for_errors();
}

bool Axis::run_idle_loop() {
<<<<<<< HEAD
=======
    // run_control_loop ignores missed modulation timing updates
    // if and only if we're in AXIS_STATE_IDLE
    safety_critical_disarm_motor_pwm(motor_);
    mechanical_brake_.engage();
>>>>>>> b089573f
    set_step_dir_active(config_.enable_step_dir && config_.step_dir_always_on);
    while (requested_state_ == AXIS_STATE_UNDEFINED) {
        motor_.setup();
        osDelay(1);
    }
    return check_for_errors();
}

// Infinite loop that does calibration and enters main control loop as appropriate
void Axis::run_state_machine_loop() {

<<<<<<< HEAD
    // Wait for up to 2s for motor to become ready to allow for error-free
    // startup. This delay gives the current sensor calibration time to
    // converge. If the DRV chip is unpowered, the motor will not become ready
    // but we still enter idle state.
    for (size_t i = 0; i < 2000; ++i) {
        bool motor_is_ready = std::isnan(motor_.current_meas_.phA)
                           && std::isnan(motor_.current_meas_.phB)
                           && std::isnan(motor_.current_meas_.phC);
        if (motor_is_ready) {
            break;
        }
    }
=======
    // arm!
    motor_.arm();
    mechanical_brake_.release();
>>>>>>> b089573f

    for (;;) {
        // Load the task chain if a specific request is pending
        if (requested_state_ != AXIS_STATE_UNDEFINED) {
            size_t pos = 0;
            if (requested_state_ == AXIS_STATE_STARTUP_SEQUENCE) {
                if (config_.startup_motor_calibration)
                    task_chain_[pos++] = AXIS_STATE_MOTOR_CALIBRATION;
                if (config_.startup_encoder_index_search && encoder_.config_.use_index)
                    task_chain_[pos++] = AXIS_STATE_ENCODER_INDEX_SEARCH;
                if (config_.startup_encoder_offset_calibration)
                    task_chain_[pos++] = AXIS_STATE_ENCODER_OFFSET_CALIBRATION;
                if (config_.startup_homing)
                    task_chain_[pos++] = AXIS_STATE_HOMING;
                if (config_.startup_closed_loop_control)
                    task_chain_[pos++] = AXIS_STATE_CLOSED_LOOP_CONTROL;
                task_chain_[pos++] = AXIS_STATE_IDLE;
            } else if (requested_state_ == AXIS_STATE_FULL_CALIBRATION_SEQUENCE) {
                task_chain_[pos++] = AXIS_STATE_MOTOR_CALIBRATION;
                if (encoder_.config_.use_index)
                    task_chain_[pos++] = AXIS_STATE_ENCODER_INDEX_SEARCH;
                task_chain_[pos++] = AXIS_STATE_ENCODER_OFFSET_CALIBRATION;
                task_chain_[pos++] = AXIS_STATE_IDLE;
            } else if (requested_state_ != AXIS_STATE_UNDEFINED) {
                task_chain_[pos++] = requested_state_;
                task_chain_[pos++] = AXIS_STATE_IDLE;
            }
            task_chain_[pos++] = AXIS_STATE_UNDEFINED;  // TODO: bounds checking
            requested_state_ = AXIS_STATE_UNDEFINED;
            // Auto-clear any invalid state error
            error_ &= ~ERROR_INVALID_STATE;
        }

        // Note that current_state is a reference to task_chain_[0]

        // Run the specified state
        // Handlers should exit if requested_state != AXIS_STATE_UNDEFINED
        bool status;
        switch (current_state_) {
            case AXIS_STATE_MOTOR_CALIBRATION: {
                status = motor_.run_calibration();
            } break;

            case AXIS_STATE_ENCODER_INDEX_SEARCH: {
                if (!motor_.is_calibrated_)
                    goto invalid_state_label;

                status = encoder_.run_index_search();
            } break;

            case AXIS_STATE_ENCODER_DIR_FIND: {
                if (!motor_.is_calibrated_)
                    goto invalid_state_label;

                status = encoder_.run_direction_find();
            } break;

            case AXIS_STATE_HOMING: {
                status = run_homing();
            } break;

            case AXIS_STATE_ENCODER_OFFSET_CALIBRATION: {
                if (!motor_.is_calibrated_)
                    goto invalid_state_label;
                status = encoder_.run_offset_calibration();
            } break;

            case AXIS_STATE_LOCKIN_SPIN: {
                if (!motor_.is_calibrated_ || encoder_.config_.direction==0)
                    goto invalid_state_label;
<<<<<<< HEAD
                status = run_lockin_spin(config_.general_lockin, false);
=======
                status = run_lockin_spin(config_.general_lockin);
            } break;

            case AXIS_STATE_SENSORLESS_CONTROL: {
                if (!motor_.is_calibrated_ || motor_.config_.direction==0)
                        goto invalid_state_label;
                status = run_lockin_spin(config_.sensorless_ramp); // TODO: restart if desired
                if (status) {
                    // call to controller.reset() that happend when arming means that vel_setpoint
                    // is zeroed. So we make the setpoint the spinup target for smooth transition.
                    controller_.vel_setpoint_ = config_.sensorless_ramp.vel / (2.0f * M_PI * motor_.config_.pole_pairs);
                    status = run_sensorless_control_loop();
                }
>>>>>>> b089573f
            } break;

            case AXIS_STATE_CLOSED_LOOP_CONTROL: {
                if (!motor_.is_calibrated_ || (encoder_.config_.direction==0 && !config_.enable_sensorless_mode))
                    goto invalid_state_label;
                watchdog_feed();
                status = run_closed_loop_control_loop();
            } break;

            case AXIS_STATE_IDLE: {
                run_idle_loop();
<<<<<<< HEAD
                status = true;
=======
                status = motor_.arm(); // done with idling - try to arm the motor
                mechanical_brake_.release();
>>>>>>> b089573f
            } break;

            default:
            invalid_state_label:
                error_ |= ERROR_INVALID_STATE;
                status = false;  // this will set the state to idle
                break;
        }

        // If the state failed, go to idle, else advance task chain
        if (!status) {
            std::fill(task_chain_.begin(), task_chain_.end(), AXIS_STATE_UNDEFINED);
            current_state_ = AXIS_STATE_IDLE;
        } else {
            std::rotate(task_chain_.begin(), task_chain_.begin() + 1, task_chain_.end());
            task_chain_.back() = AXIS_STATE_UNDEFINED;
        }
    }
}<|MERGE_RESOLUTION|>--- conflicted
+++ resolved
@@ -100,15 +100,6 @@
     config_.can_node_id = axis_num_;
 }
 
-<<<<<<< HEAD
-=======
-// @brief Does Nothing
-bool Axis::setup() {
-    // Does nothing - Motor and encoder setup called separately.
-    return true;
-}
-
->>>>>>> b089573f
 static void run_state_machine_loop_wrapper(void* ctx) {
     reinterpret_cast<Axis*>(ctx)->run_state_machine_loop();
     reinterpret_cast<Axis*>(ctx)->thread_id_valid_ = false;
@@ -208,7 +199,6 @@
     }
 }
 
-<<<<<<< HEAD
 bool Axis::run_lockin_spin(const LockinConfig_t &lockin_config, bool remain_armed) {
     CRITICAL_SECTION() {
         // Reset state variables
@@ -241,49 +231,6 @@
             &open_loop_controller_.phase_vel_;
     }
     wait_for_control_iteration();
-=======
-bool Axis::run_lockin_spin(const LockinConfig_t &lockin_config) {
-    // Spiral up current for softer rotor lock-in
-    lockin_state_ = LOCKIN_STATE_RAMP;
-    float x = 0.0f;
-    run_control_loop([&]() {
-        float phase = wrap_pm_pi(lockin_config.ramp_distance * x);
-        float torque = lockin_config.current * motor_.config_.torque_constant * x;
-        x += current_meas_period / lockin_config.ramp_time;
-        if (!motor_.update(torque, phase, 0.0f))
-            return false;
-        return x < 1.0f;
-    });
-    
-    // Spin states
-    float distance = lockin_config.ramp_distance;
-    float phase = wrap_pm_pi(distance);
-    float vel = distance / lockin_config.ramp_time;
-
-    // Function of states to check if we are done
-    auto spin_done = [&](bool vel_override = false) -> bool {
-        bool done = false;
-        if (lockin_config.finish_on_vel || vel_override)
-            done = done || std::abs(vel) >= std::abs(lockin_config.vel);
-        if (lockin_config.finish_on_distance)
-            done = done || std::abs(distance) >= std::abs(lockin_config.finish_distance);
-        if (lockin_config.finish_on_enc_idx)
-            done = done || encoder_.index_found_;
-        return done;
-    };
-
-    // Accelerate
-    lockin_state_ = LOCKIN_STATE_ACCELERATE;
-    run_control_loop([&]() {
-        vel += lockin_config.accel * current_meas_period;
-        distance += vel * current_meas_period;
-        phase = wrap_pm_pi(phase + vel * current_meas_period);
-
-        if (!motor_.update(lockin_config.current * motor_.config_.torque_constant, phase, vel))
-            return false;
-        return !spin_done(true); //vel_override to go to next phase
-    });
->>>>>>> b089573f
 
     motor_.arm(&motor_.current_control_);
 
@@ -291,7 +238,6 @@
     bool success = false;
     float dir = lockin_config.vel >= 0.0f ? 1.0f : -1.0f;
 
-<<<<<<< HEAD
     while ((requested_state_ == AXIS_STATE_UNDEFINED) && motor_.is_armed_) {
         bool reached_target_vel = std::abs(open_loop_controller_.phase_vel_ - lockin_config.vel) <= std::numeric_limits<float>::epsilon();
         bool reached_target_dist = open_loop_controller_.total_distance_ * dir >= lockin_config.finish_distance * dir;
@@ -313,12 +259,6 @@
         }
 
         osDelay(1);
-=======
-            if (!motor_.update(lockin_config.current * motor_.config_.torque_constant, phase, vel))
-                return false;
-            return !spin_done();
-        });
->>>>>>> b089573f
     }
 
     if (!success || !remain_armed) {
@@ -495,13 +435,7 @@
 }
 
 bool Axis::run_idle_loop() {
-<<<<<<< HEAD
-=======
-    // run_control_loop ignores missed modulation timing updates
-    // if and only if we're in AXIS_STATE_IDLE
-    safety_critical_disarm_motor_pwm(motor_);
     mechanical_brake_.engage();
->>>>>>> b089573f
     set_step_dir_active(config_.enable_step_dir && config_.step_dir_always_on);
     while (requested_state_ == AXIS_STATE_UNDEFINED) {
         motor_.setup();
@@ -513,7 +447,6 @@
 // Infinite loop that does calibration and enters main control loop as appropriate
 void Axis::run_state_machine_loop() {
 
-<<<<<<< HEAD
     // Wait for up to 2s for motor to become ready to allow for error-free
     // startup. This delay gives the current sensor calibration time to
     // converge. If the DRV chip is unpowered, the motor will not become ready
@@ -526,11 +459,6 @@
             break;
         }
     }
-=======
-    // arm!
-    motor_.arm();
-    mechanical_brake_.release();
->>>>>>> b089573f
 
     for (;;) {
         // Load the task chain if a specific request is pending
@@ -601,23 +529,7 @@
             case AXIS_STATE_LOCKIN_SPIN: {
                 if (!motor_.is_calibrated_ || encoder_.config_.direction==0)
                     goto invalid_state_label;
-<<<<<<< HEAD
                 status = run_lockin_spin(config_.general_lockin, false);
-=======
-                status = run_lockin_spin(config_.general_lockin);
-            } break;
-
-            case AXIS_STATE_SENSORLESS_CONTROL: {
-                if (!motor_.is_calibrated_ || motor_.config_.direction==0)
-                        goto invalid_state_label;
-                status = run_lockin_spin(config_.sensorless_ramp); // TODO: restart if desired
-                if (status) {
-                    // call to controller.reset() that happend when arming means that vel_setpoint
-                    // is zeroed. So we make the setpoint the spinup target for smooth transition.
-                    controller_.vel_setpoint_ = config_.sensorless_ramp.vel / (2.0f * M_PI * motor_.config_.pole_pairs);
-                    status = run_sensorless_control_loop();
-                }
->>>>>>> b089573f
             } break;
 
             case AXIS_STATE_CLOSED_LOOP_CONTROL: {
@@ -629,12 +541,7 @@
 
             case AXIS_STATE_IDLE: {
                 run_idle_loop();
-<<<<<<< HEAD
                 status = true;
-=======
-                status = motor_.arm(); // done with idling - try to arm the motor
-                mechanical_brake_.release();
->>>>>>> b089573f
             } break;
 
             default:
