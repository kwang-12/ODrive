
#define __MAIN_CPP__
#include "odrive_main.h"
#include "nvm_config.hpp"

#include "usart.h"
#include "freertos_vars.h"
#include "usb_device.h"
#include <communication/interface_usb.h>
#include <communication/interface_uart.h>
#include <communication/interface_i2c.h>
#include <communication/interface_can.hpp>

osSemaphoreId sem_usb_irq;
osSemaphoreId sem_uart_dma;
osSemaphoreId sem_usb_rx;
osSemaphoreId sem_usb_tx;
osSemaphoreId sem_can;

osThreadId usb_irq_thread;
const uint32_t stack_size_usb_irq_thread = 2048; // Bytes

#if defined(STM32F405xx)
// Place FreeRTOS heap in core coupled memory for better performance
__attribute__((section(".ccmram")))
#endif
uint8_t ucHeap[configTOTAL_HEAP_SIZE];

uint32_t _reboot_cookie __attribute__ ((section (".noinit")));
extern char _estack; // provided by the linker script


ODriveCAN::Config_t can_config;
<<<<<<< HEAD
Encoder::Config_t encoder_configs[AXIS_COUNT];
SensorlessEstimator::Config_t sensorless_configs[AXIS_COUNT];
Controller::Config_t controller_configs[AXIS_COUNT];
Motor::Config_t motor_configs[AXIS_COUNT];
OnboardThermistorCurrentLimiter::Config_t fet_thermistor_configs[AXIS_COUNT];
OffboardThermistorCurrentLimiter::Config_t motor_thermistor_configs[AXIS_COUNT];
Axis::Config_t axis_configs[AXIS_COUNT];
TrapezoidalTrajectory::Config_t trap_configs[AXIS_COUNT];
Endstop::Config_t min_endstop_configs[AXIS_COUNT];
Endstop::Config_t max_endstop_configs[AXIS_COUNT];
MechanicalBrake::Config_t mechanical_brake_configs[AXIS_COUNT];

std::array<Axis*, AXIS_COUNT> axes;
ODriveCAN *odCAN = nullptr;
ODrive odrv{};

typedef Config<
    BoardConfig_t,
    ODriveCAN::Config_t,
    Encoder::Config_t[AXIS_COUNT],
    SensorlessEstimator::Config_t[AXIS_COUNT],
    Controller::Config_t[AXIS_COUNT],
    Motor::Config_t[AXIS_COUNT],
    OnboardThermistorCurrentLimiter::Config_t[AXIS_COUNT],
    OffboardThermistorCurrentLimiter::Config_t[AXIS_COUNT],
    TrapezoidalTrajectory::Config_t[AXIS_COUNT],
    Endstop::Config_t[AXIS_COUNT],
    Endstop::Config_t[AXIS_COUNT],
    MechanicalBrake::Config_t[AXIS_COUNT],
    Axis::Config_t[AXIS_COUNT]> ConfigFormat;

void ODrive::save_configuration(void) {
    if (ConfigFormat::safe_store_config(
            &odrv.config_,
            &can_config,
            &encoder_configs,
            &sensorless_configs,
            &controller_configs,
            &motor_configs,
            &fet_thermistor_configs,
            &motor_thermistor_configs,
            &trap_configs,
            &min_endstop_configs,
            &max_endstop_configs,
            &mechanical_brake_configs,
            &axis_configs)) {
        printf("saving configuration failed\r\n"); osDelay(5);
    } else {
        odrv.user_config_loaded_ = true;
=======
ODriveCAN *odCAN = nullptr;
ODrive odrv{};


ConfigManager config_manager;

static bool config_read_all() {
    bool success = board_read_config() &&
           config_manager.read(&odrv.config_) &&
           config_manager.read(&can_config);
    for (size_t i = 0; (i < AXIS_COUNT) && success; ++i) {
        success = config_manager.read(&encoders[i].config_) &&
                  config_manager.read(&axes[i].sensorless_estimator_.config_) &&
                  config_manager.read(&axes[i].controller_.config_) &&
                  config_manager.read(&axes[i].trap_traj_.config_) &&
                  config_manager.read(&axes[i].min_endstop_.config_) &&
                  config_manager.read(&axes[i].max_endstop_.config_) &&
                  config_manager.read(&motors[i].config_) &&
                  config_manager.read(&fet_thermistors[i].config_) &&
                  config_manager.read(&axes[i].motor_thermistor_.config_) &&
                  config_manager.read(&axes[i].config_);
>>>>>>> 0e75e4c7
    }
    return success;
}

<<<<<<< HEAD
extern "C" int load_configuration(void) {
    // Try to load configs
    if (NVM_init() ||
        ConfigFormat::safe_load_config(
                &odrv.config_,
                &can_config,
                &encoder_configs,
                &sensorless_configs,
                &controller_configs,
                &motor_configs,
                &fet_thermistor_configs,
                &motor_thermistor_configs,
                &trap_configs,
                &min_endstop_configs,
                &max_endstop_configs,
                &mechanical_brake_configs,
                &axis_configs)) {
        //If loading failed, restore defaults
        odrv.config_ = BoardConfig_t();
        can_config = ODriveCAN::Config_t();
        for (size_t i = 0; i < AXIS_COUNT; ++i) {
            encoder_configs[i] = Encoder::Config_t();
            sensorless_configs[i] = SensorlessEstimator::Config_t();
            controller_configs[i] = Controller::Config_t();
            motor_configs[i] = Motor::Config_t();
            fet_thermistor_configs[i] = OnboardThermistorCurrentLimiter::Config_t();
            motor_thermistor_configs[i] = OffboardThermistorCurrentLimiter::Config_t();
            trap_configs[i] = TrapezoidalTrajectory::Config_t();
            axis_configs[i] = Axis::Config_t();
            // Default step/dir pins are different, so we need to explicitly load them
            Axis::load_default_step_dir_pin_config(hw_configs[i].axis_config, &axis_configs[i]);
            Axis::load_default_can_id(i, axis_configs[i]);
            min_endstop_configs[i] = Endstop::Config_t();
            max_endstop_configs[i] = Endstop::Config_t();
            mechanical_brake_configs[i] = MechanicalBrake::Config_t();
            controller_configs[i].load_encoder_axis = i;
        }
=======
static bool config_write_all() {
    bool success = board_write_config() &&
           config_manager.write(&odrv.config_) &&
           config_manager.write(&can_config);
    for (size_t i = 0; (i < AXIS_COUNT) && success; ++i) {
        success = config_manager.write(&encoders[i].config_) &&
                  config_manager.write(&axes[i].sensorless_estimator_.config_) &&
                  config_manager.write(&axes[i].controller_.config_) &&
                  config_manager.write(&axes[i].trap_traj_.config_) &&
                  config_manager.write(&axes[i].min_endstop_.config_) &&
                  config_manager.write(&axes[i].max_endstop_.config_) &&
                  config_manager.write(&motors[i].config_) &&
                  config_manager.write(&fet_thermistors[i].config_) &&
                  config_manager.write(&axes[i].motor_thermistor_.config_) &&
                  config_manager.write(&axes[i].config_);
    }
    return success;
}

static void config_clear_all() {
    odrv.config_ = {};
    can_config = {};
    for (size_t i = 0; i < AXIS_COUNT; ++i) {
        encoders[i].config_ = {};
        axes[i].sensorless_estimator_.config_ = {};
        axes[i].controller_.config_ = {};
        axes[i].controller_.config_.load_encoder_axis = i;
        axes[i].trap_traj_.config_ = {};
        axes[i].min_endstop_.config_ = {};
        axes[i].max_endstop_.config_ = {};
        motors[i].config_ = {};
        fet_thermistors[i].config_ = {};
        axes[i].motor_thermistor_.config_ = {};
        axes[i].clear_config();
    }
}

static bool config_apply_all() {
    bool success = true;
    for (size_t i = 0; (i < AXIS_COUNT) && success; ++i) {
        success = encoders[i].apply_config(motors[i].config_.motor_type)
               && axes[i].controller_.apply_config()
               && axes[i].min_endstop_.apply_config()
               && axes[i].max_endstop_.apply_config()
               && motors[i].apply_config()
               && axes[i].apply_config();
    }
    return success;
}

void ODrive::save_configuration(void) {
    size_t config_size = 0;
    bool success = config_manager.prepare_store()
                && config_write_all()
                && config_manager.start_store(&config_size)
                && config_write_all()
                && config_manager.finish_store();
    if (success) {
        user_config_loaded_ = config_size;
>>>>>>> 0e75e4c7
    } else {
        printf("saving configuration failed\r\n");
        osDelay(5);
    }
}

void ODrive::erase_configuration(void) {
    NVM_erase();

    // FIXME: this reboot is a workaround because we don't want the next save_configuration
    // to write back the old configuration from RAM to NVM. The proper action would
    // be to reset the values in RAM to default. However right now that's not
    // practical because several startup actions depend on the config. The
    // other problem is that the stack overflows if we reset to default here.
    NVIC_SystemReset();
}

void ODrive::enter_dfu_mode() {
    if ((hw_version_major_ == 3) && (hw_version_minor_ >= 5)) {
        __asm volatile ("CPSID I\n\t":::"memory"); // disable interrupts
        _reboot_cookie = 0xDEADBEEF;
        NVIC_SystemReset();
    } else {
        /*
        * DFU mode is only allowed on board version >= 3.5 because it can burn
        * the brake resistor FETs on older boards.
        * If you really want to use it on an older board, add 3.3k pull-down resistors
        * to the AUX_L and AUX_H signals and _only then_ uncomment these lines.
        */
        //__asm volatile ("CPSID I\n\t":::"memory"); // disable interrupts
        //_reboot_cookie = 0xDEADFE75;
        //NVIC_SystemReset();
    }
}

static void usb_deferred_interrupt_thread(void * ctx) {
    (void) ctx; // unused parameter

<<<<<<< HEAD
    // Construct all objects.
    odCAN = new ODriveCAN(can_config, &hcan1);
    for (size_t i = 0; i < AXIS_COUNT; ++i) {
        Encoder *encoder = new Encoder(hw_configs[i].encoder_config,
                                       encoder_configs[i], motor_configs[i]);
        SensorlessEstimator *sensorless_estimator = new SensorlessEstimator(sensorless_configs[i]);
        Controller *controller = new Controller(controller_configs[i]);

        OnboardThermistorCurrentLimiter *fet_thermistor = new OnboardThermistorCurrentLimiter(hw_configs[i].thermistor_config,
                                                                                              fet_thermistor_configs[i]);
        OffboardThermistorCurrentLimiter *motor_thermistor = new OffboardThermistorCurrentLimiter(motor_thermistor_configs[i]);

        Motor *motor = new Motor(hw_configs[i].motor_config,
                                 hw_configs[i].gate_driver_config,
                                 motor_configs[i]);
        TrapezoidalTrajectory *trap = new TrapezoidalTrajectory(trap_configs[i]);
        Endstop *min_endstop = new Endstop(min_endstop_configs[i]);
        Endstop *max_endstop = new Endstop(max_endstop_configs[i]);
        MechanicalBrake *mechanical_brake = new MechanicalBrake(mechanical_brake_configs[i]);
        axes[i] = new Axis(i, hw_configs[i].axis_config, axis_configs[i],
                *encoder, *sensorless_estimator, *controller, *fet_thermistor,
                *motor_thermistor, *motor, *trap, *min_endstop, *max_endstop, *mechanical_brake);

        controller_configs[i].parent = controller;
        encoder_configs[i].parent = encoder;
        motor_thermistor_configs[i].parent = motor_thermistor;
        motor_configs[i].parent = motor;
        min_endstop_configs[i].parent = min_endstop;
        max_endstop_configs[i].parent = max_endstop;
        mechanical_brake_configs[i].parent = mechanical_brake;
        axis_configs[i].parent = axes[i];
=======
    for (;;) {
        // Wait for signalling from USB interrupt (OTG_FS_IRQHandler)
        osStatus semaphore_status = osSemaphoreWait(sem_usb_irq, osWaitForever);
        if (semaphore_status == osOK) {
            // We have a new incoming USB transmission: handle it
            HAL_PCD_IRQHandler(&usb_pcd_handle);
            // Let the irq (OTG_FS_IRQHandler) fire again.
            HAL_NVIC_EnableIRQ((usb_pcd_handle.Instance == USB_OTG_FS) ? OTG_FS_IRQn : OTG_HS_IRQn);
        }
>>>>>>> 0e75e4c7
    }
}

extern "C" {

void vApplicationStackOverflowHook(xTaskHandle *pxTask, signed portCHAR *pcTaskName) {
    for(auto& axis : axes){
        safety_critical_disarm_motor_pwm(axis.motor_);
    }
        safety_critical_disarm_brake_resistor();
    for (;;); // TODO: safe action
}

void vApplicationIdleHook(void) {
    if (odrv.system_stats_.fully_booted) {
        odrv.system_stats_.uptime = xTaskGetTickCount();
        odrv.system_stats_.min_heap_space = xPortGetMinimumEverFreeHeapSize();
        uint32_t min_stack_space[AXIS_COUNT];
        std::transform(axes.begin(), axes.end(), std::begin(min_stack_space), [](auto& axis) { return uxTaskGetStackHighWaterMark(axis.thread_id_) * sizeof(StackType_t); });
        odrv.system_stats_.min_stack_space_axis = *std::min_element(std::begin(min_stack_space), std::end(min_stack_space));
        odrv.system_stats_.min_stack_space_usb = uxTaskGetStackHighWaterMark(usb_thread) * sizeof(StackType_t);
        odrv.system_stats_.min_stack_space_uart = uxTaskGetStackHighWaterMark(uart_thread) * sizeof(StackType_t);
        odrv.system_stats_.min_stack_space_usb_irq = uxTaskGetStackHighWaterMark(usb_irq_thread) * sizeof(StackType_t);
        odrv.system_stats_.min_stack_space_startup = uxTaskGetStackHighWaterMark(defaultTaskHandle) * sizeof(StackType_t);
        odrv.system_stats_.min_stack_space_can = uxTaskGetStackHighWaterMark(odCAN->thread_id_) * sizeof(StackType_t);

        // Actual usage, in bytes, so we don't have to math
        odrv.system_stats_.stack_usage_axis = axes[0].stack_size_ - odrv.system_stats_.min_stack_space_axis;
        odrv.system_stats_.stack_usage_usb = stack_size_usb_thread - odrv.system_stats_.min_stack_space_usb;
        odrv.system_stats_.stack_usage_uart = stack_size_uart_thread - odrv.system_stats_.min_stack_space_uart;
        odrv.system_stats_.stack_usage_usb_irq = stack_size_usb_irq_thread - odrv.system_stats_.min_stack_space_usb_irq;
        odrv.system_stats_.stack_usage_startup = stack_size_default_task - odrv.system_stats_.min_stack_space_startup;
        odrv.system_stats_.stack_usage_can = odCAN->stack_size_ - odrv.system_stats_.min_stack_space_can;
    }
}

}


/** @brief For diagnostics only */
uint32_t ODrive::get_interrupt_status(int32_t irqn) {
    if ((irqn < -14) || (irqn >= 240)) {
        return 0xffffffff;
    }

    uint8_t priority = (irqn < -12)
        ? 0 // hard fault and NMI always have maximum priority
        : NVIC_GetPriority((IRQn_Type)irqn);
    uint32_t counter = GET_IRQ_COUNTER((IRQn_Type)irqn);
    bool is_enabled = (irqn < 0)
        ? true // processor interrupt vectors are always enabled
        : NVIC->ISER[(((uint32_t)(int32_t)irqn) >> 5UL)] & (uint32_t)(1UL << (((uint32_t)(int32_t)irqn) & 0x1FUL));
    
    return priority | ((counter & 0x7ffffff) << 8) | (is_enabled ? 0x80000000 : 0);
}

/** @brief For diagnostics only */
uint32_t ODrive::get_dma_status(uint8_t stream_num) {
    DMA_Stream_TypeDef* streams[] = {
        DMA1_Stream0, DMA1_Stream1, DMA1_Stream2, DMA1_Stream3, DMA1_Stream4, DMA1_Stream5, DMA1_Stream6, DMA1_Stream7,
        DMA2_Stream0, DMA2_Stream1, DMA2_Stream2, DMA2_Stream3, DMA2_Stream4, DMA2_Stream5, DMA2_Stream6, DMA2_Stream7
    };
    if (stream_num >= 16) {
        return 0xffffffff;
    }
    DMA_Stream_TypeDef* stream = streams[stream_num];
    bool is_reset = (stream->CR == 0x00000000)
                 && (stream->NDTR == 0x00000000)
                 && (stream->PAR == 0x00000000)
                 && (stream->M0AR == 0x00000000)
                 && (stream->M1AR == 0x00000000)
                 && (stream->FCR == 0x00000021);
    uint8_t channel = ((stream->CR & DMA_SxCR_CHSEL_Msk) >> DMA_SxCR_CHSEL_Pos);
    uint8_t priority = ((stream->CR & DMA_SxCR_PL_Msk) >> DMA_SxCR_PL_Pos);
    return (is_reset ? 0 : 0x80000000) | ((channel & 0x7) << 2) | (priority & 0x3);
}


/**
 * @brief Main thread started from main().
 */
static void rtos_main(void*) {
    // Init USB device
    MX_USB_DEVICE_Init();


    // Start ADC for temperature measurements and user measurements
    start_general_purpose_adc();

    //osDelay(100);
    // Init communications (this requires the axis objects to be constructed)
    init_communication();

    // Start pwm-in compare modules
    // must happen after communication is initialized
    pwm0_input.init();

    // Set up hardware for all components
    for (size_t i = 0; i < AXIS_COUNT; ++i) {
        if (!axes[i].setup()) {
            for (;;) {
                osDelay(10); // TODO: proper error handling
            }
        }
    }

    for(auto& axis : axes){
        axis.encoder_.setup();
    }

    // Start PWM and enable adc interrupts/callbacks
    start_adc_pwm();

    // This delay serves two purposes:
    //  - Let the current sense calibration converge (the current
    //    sense interrupts are firing in background by now)
    //  - Allow a user to interrupt the code, e.g. by flashing a new code,
    //    before it does anything crazy
    // TODO make timing a function of calibration filter tau
    osDelay(1500);

    // Start state machine threads. Each thread will go through various calibration
    // procedures and then run the actual controller loops.
    // TODO: generalize for AXIS_COUNT != 2
    for (size_t i = 0; i < AXIS_COUNT; ++i) {
        axes[i].start_thread();
    }

    start_analog_thread();

    odrv.system_stats_.fully_booted = true;

    // Main thread finished starting everything and can delete itself now (yes this is legal).
    vTaskDelete(defaultTaskHandle);
}

/**
 * @brief Carries out early startup tasks that need to run before any static
 * initializers.
 * This function gets called from the startup assembly code.
 */
extern "C" void early_start_checks(void) {
    if(_reboot_cookie == 0xDEADFE75) {
        /* The STM DFU bootloader enables internal pull-up resistors on PB10 (AUX_H)
        * and PB11 (AUX_L), thereby causing shoot-through on the brake resistor
        * FETs and obliterating them unless external 3.3k pull-down resistors are
        * present. Pull-downs are only present on ODrive 3.5 or newer.
        * On older boards we disable DFU by default but if the user insists
        * there's only one thing left that might save it: time.
        * The brake resistor gate driver needs a certain 10V supply (GVDD) to
        * make it work. This voltage is supplied by the motor gate drivers which get
        * disabled at system reset. So over time GVDD voltage _should_ below
        * dangerous levels. This is completely handwavy and should not be relied on
        * so you are on your own on if you ignore this warning.
        *
        * This loop takes 5 cycles per iteration and at this point the system runs
        * on the internal 16MHz RC oscillator so the delay is about 2 seconds.
        */
        for (size_t i = 0; i < (16000000UL / 5UL * 2UL); ++i) {
            __NOP();
        }
        _reboot_cookie = 0xDEADBEEF;
    }

    /* We could jump to the bootloader directly on demand without rebooting
    but that requires us to reset several peripherals and interrupts for it
    to function correctly. Therefore it's easier to just reset the entire chip. */
    if(_reboot_cookie == 0xDEADBEEF) {
        _reboot_cookie = 0xCAFEFEED;  //Reset bootloader trigger
        __set_MSP((uintptr_t)&_estack);
        // http://www.st.com/content/ccc/resource/technical/document/application_note/6a/17/92/02/58/98/45/0c/CD00264379.pdf/files/CD00264379.pdf
        void (*builtin_bootloader)(void) = (void (*)(void))(*((uint32_t *)0x1FFF0004));
        builtin_bootloader();
    }

    /* The bootloader might fail to properly clean up after itself,
    so if we're not sure that the system is in a clean state we
    just reset it again */
    if(_reboot_cookie != 42) {
        _reboot_cookie = 42;
        NVIC_SystemReset();
    }
}

/**
 * @brief Main entry point called from assembly startup code.
 */
extern "C" int main(void) {
    // This procedure of building a USB serial number should be identical
    // to the way the STM's built-in USB bootloader does it. This means
    // that the device will have the same serial number in normal and DFU mode.
    uint32_t uuid0 = *(uint32_t *)(UID_BASE + 0);
    uint32_t uuid1 = *(uint32_t *)(UID_BASE + 4);
    uint32_t uuid2 = *(uint32_t *)(UID_BASE + 8);
    uint32_t uuid_mixed_part = uuid0 + uuid2;
    serial_number = ((uint64_t)uuid_mixed_part << 16) | (uint64_t)(uuid1 >> 16);

    uint64_t val = serial_number;
    for (size_t i = 0; i < 12; ++i) {
        serial_number_str[i] = "0123456789ABCDEF"[(val >> (48-4)) & 0xf];
        val <<= 4;
    }
    serial_number_str[12] = 0;

    // Init low level system functions (clocks, flash interface)
    system_init();

    // Load configuration from NVM. This needs to happen after system_init()
    // since the flash interface must be initialized and before board_init()
    // since board initialization can depend on the config.
    size_t config_size = 0;
    bool success = config_manager.start_load()
            && config_read_all()
            && config_manager.finish_load(&config_size)
            && config_apply_all();
    if (success) {
        odrv.user_config_loaded_ = config_size;
    } else {
        config_clear_all();
        config_apply_all();
    }

    odrv.misconfigured_ = odrv.misconfigured_
            || (odrv.config_.enable_uart0 && !uart0)
            || (odrv.config_.enable_uart1 && !uart1)
            || (odrv.config_.enable_uart2 && !uart2);

    // Init board-specific peripherals
    if (!board_init()) {
        for (;;); // TODO: handle properly
    }

    // Init GPIOs according to their configured mode
    for (size_t i = 0; i < GPIO_COUNT; ++i) {
        // Skip unavailable GPIOs
        if (!get_gpio(i)) {
            continue;
        }

        ODriveIntf::GpioMode mode = odrv.config_.gpio_modes[i];

        GPIO_InitTypeDef GPIO_InitStruct;
        GPIO_InitStruct.Pin = get_gpio(i).pin_mask_;

        // Set Alternate Function setting for this GPIO mode
        if (mode == ODriveIntf::GPIO_MODE_DIGITAL || mode == ODriveIntf::GPIO_MODE_ANALOG_IN) {
            GPIO_InitStruct.Alternate = 0;
        } else {
            auto it = std::find_if(
                    alternate_functions[i].begin(), alternate_functions[i].end(),
                    [mode](auto a) { return a.mode == mode; });

            if (it == alternate_functions[i].end()) {
                odrv.misconfigured_ = true; // this GPIO doesn't support the selected mode
                continue;
            }
            GPIO_InitStruct.Alternate = it->alternate_function;
        }

        switch (mode) {
            case ODriveIntf::GPIO_MODE_DIGITAL: {
                GPIO_InitStruct.Mode = GPIO_MODE_INPUT;
                GPIO_InitStruct.Pull = GPIO_NOPULL;
                GPIO_InitStruct.Speed = GPIO_SPEED_FREQ_LOW;
            } break;
            case ODriveIntf::GPIO_MODE_ANALOG_IN: {
                GPIO_InitStruct.Mode = GPIO_MODE_ANALOG;
                GPIO_InitStruct.Pull = GPIO_NOPULL;
            } break;
            case ODriveIntf::GPIO_MODE_UART0: {
                GPIO_InitStruct.Mode = GPIO_MODE_AF_PP;
                GPIO_InitStruct.Pull = (i == 0) ? GPIO_PULLDOWN : GPIO_PULLUP; // this is probably swapped but imitates old behavior
                GPIO_InitStruct.Speed = GPIO_SPEED_FREQ_VERY_HIGH;
                if (!odrv.config_.enable_uart0) {
                    odrv.misconfigured_ = true;
                }
            } break;
            case ODriveIntf::GPIO_MODE_UART1: {
                GPIO_InitStruct.Mode = GPIO_MODE_AF_PP;
                GPIO_InitStruct.Pull = (i == 0) ? GPIO_PULLDOWN : GPIO_PULLUP; // this is probably swapped but imitates old behavior
                GPIO_InitStruct.Speed = GPIO_SPEED_FREQ_VERY_HIGH;
                if (!odrv.config_.enable_uart1) {
                    odrv.misconfigured_ = true;
                }
            } break;
            case ODriveIntf::GPIO_MODE_UART2: {
                GPIO_InitStruct.Mode = GPIO_MODE_AF_PP;
                GPIO_InitStruct.Pull = (i == 0) ? GPIO_PULLDOWN : GPIO_PULLUP; // this is probably swapped but imitates old behavior
                GPIO_InitStruct.Speed = GPIO_SPEED_FREQ_VERY_HIGH;
                if (!odrv.config_.enable_uart2) {
                    odrv.misconfigured_ = true;
                }
            } break;
            case ODriveIntf::GPIO_MODE_CAN0: {
                GPIO_InitStruct.Mode = GPIO_MODE_AF_PP;
                GPIO_InitStruct.Pull = GPIO_NOPULL;
                GPIO_InitStruct.Speed = GPIO_SPEED_FREQ_VERY_HIGH;
                if (!odrv.config_.enable_can0) {
                    odrv.misconfigured_ = true;
                }
            } break;
            case ODriveIntf::GPIO_MODE_I2C0: {
                GPIO_InitStruct.Mode = GPIO_MODE_AF_OD;
                GPIO_InitStruct.Pull = GPIO_PULLUP;
                GPIO_InitStruct.Speed = GPIO_SPEED_FREQ_VERY_HIGH;
                if (!odrv.config_.enable_i2c0) {
                    odrv.misconfigured_ = true;
                }
            } break;
            //case ODriveIntf::GPIO_MODE_SPI0: { // TODO
            //} break;
            case ODriveIntf::GPIO_MODE_PWM0: {
                GPIO_InitStruct.Mode = GPIO_MODE_AF_PP;
                GPIO_InitStruct.Pull = GPIO_PULLDOWN;
                GPIO_InitStruct.Speed = GPIO_SPEED_FREQ_LOW;
            } break;
            case ODriveIntf::GPIO_MODE_ENC0: {
                GPIO_InitStruct.Mode = GPIO_MODE_AF_PP;
                GPIO_InitStruct.Pull = GPIO_NOPULL;
                GPIO_InitStruct.Speed = GPIO_SPEED_FREQ_LOW;
            } break;
            case ODriveIntf::GPIO_MODE_ENC1: {
                GPIO_InitStruct.Mode = GPIO_MODE_AF_PP;
                GPIO_InitStruct.Pull = GPIO_NOPULL;
                GPIO_InitStruct.Speed = GPIO_SPEED_FREQ_LOW;
            } break;
            case ODriveIntf::GPIO_MODE_ENC2: {
                GPIO_InitStruct.Mode = GPIO_MODE_AF_PP;
                GPIO_InitStruct.Pull = GPIO_NOPULL;
                GPIO_InitStruct.Speed = GPIO_SPEED_FREQ_LOW;
            } break;
            default: {
                odrv.misconfigured_ = true;
                continue;
            }
        }

        HAL_GPIO_Init(get_gpio(i).port_, &GPIO_InitStruct);
    }

    // Init usb irq binary semaphore, and start with no tokens by removing the starting one.
    osSemaphoreDef(sem_usb_irq);
    sem_usb_irq = osSemaphoreCreate(osSemaphore(sem_usb_irq), 1);
    osSemaphoreWait(sem_usb_irq, 0);

    // Create a semaphore for UART DMA and remove a token
    osSemaphoreDef(sem_uart_dma);
    sem_uart_dma = osSemaphoreCreate(osSemaphore(sem_uart_dma), 1);

    // Create a semaphore for USB RX
    osSemaphoreDef(sem_usb_rx);
    sem_usb_rx = osSemaphoreCreate(osSemaphore(sem_usb_rx), 1);
    osSemaphoreWait(sem_usb_rx, 0);  // Remove a token.

    // Create a semaphore for USB TX
    osSemaphoreDef(sem_usb_tx);
    sem_usb_tx = osSemaphoreCreate(osSemaphore(sem_usb_tx), 1);

    osSemaphoreDef(sem_can);
    sem_can = osSemaphoreCreate(osSemaphore(sem_can), 1);
    osSemaphoreWait(sem_can, 0);

    // Start USB interrupt handler thread
    osThreadDef(task_usb_pump, usb_deferred_interrupt_thread, osPriorityAboveNormal, 0, stack_size_usb_irq_thread / sizeof(StackType_t));
    usb_irq_thread = osThreadCreate(osThread(task_usb_pump), NULL);


    // Construct all objects.
    odCAN = new ODriveCAN(can_config, &hcan1);

    // Create main thread
    osThreadDef(defaultTask, rtos_main, osPriorityNormal, 0, stack_size_default_task / sizeof(StackType_t));
    defaultTaskHandle = osThreadCreate(osThread(defaultTask), NULL);

    // Start scheduler
    osKernelStart();
    
    for (;;);
}<|MERGE_RESOLUTION|>--- conflicted
+++ resolved
@@ -31,57 +31,6 @@
 
 
 ODriveCAN::Config_t can_config;
-<<<<<<< HEAD
-Encoder::Config_t encoder_configs[AXIS_COUNT];
-SensorlessEstimator::Config_t sensorless_configs[AXIS_COUNT];
-Controller::Config_t controller_configs[AXIS_COUNT];
-Motor::Config_t motor_configs[AXIS_COUNT];
-OnboardThermistorCurrentLimiter::Config_t fet_thermistor_configs[AXIS_COUNT];
-OffboardThermistorCurrentLimiter::Config_t motor_thermistor_configs[AXIS_COUNT];
-Axis::Config_t axis_configs[AXIS_COUNT];
-TrapezoidalTrajectory::Config_t trap_configs[AXIS_COUNT];
-Endstop::Config_t min_endstop_configs[AXIS_COUNT];
-Endstop::Config_t max_endstop_configs[AXIS_COUNT];
-MechanicalBrake::Config_t mechanical_brake_configs[AXIS_COUNT];
-
-std::array<Axis*, AXIS_COUNT> axes;
-ODriveCAN *odCAN = nullptr;
-ODrive odrv{};
-
-typedef Config<
-    BoardConfig_t,
-    ODriveCAN::Config_t,
-    Encoder::Config_t[AXIS_COUNT],
-    SensorlessEstimator::Config_t[AXIS_COUNT],
-    Controller::Config_t[AXIS_COUNT],
-    Motor::Config_t[AXIS_COUNT],
-    OnboardThermistorCurrentLimiter::Config_t[AXIS_COUNT],
-    OffboardThermistorCurrentLimiter::Config_t[AXIS_COUNT],
-    TrapezoidalTrajectory::Config_t[AXIS_COUNT],
-    Endstop::Config_t[AXIS_COUNT],
-    Endstop::Config_t[AXIS_COUNT],
-    MechanicalBrake::Config_t[AXIS_COUNT],
-    Axis::Config_t[AXIS_COUNT]> ConfigFormat;
-
-void ODrive::save_configuration(void) {
-    if (ConfigFormat::safe_store_config(
-            &odrv.config_,
-            &can_config,
-            &encoder_configs,
-            &sensorless_configs,
-            &controller_configs,
-            &motor_configs,
-            &fet_thermistor_configs,
-            &motor_thermistor_configs,
-            &trap_configs,
-            &min_endstop_configs,
-            &max_endstop_configs,
-            &mechanical_brake_configs,
-            &axis_configs)) {
-        printf("saving configuration failed\r\n"); osDelay(5);
-    } else {
-        odrv.user_config_loaded_ = true;
-=======
 ODriveCAN *odCAN = nullptr;
 ODrive odrv{};
 
@@ -99,54 +48,15 @@
                   config_manager.read(&axes[i].trap_traj_.config_) &&
                   config_manager.read(&axes[i].min_endstop_.config_) &&
                   config_manager.read(&axes[i].max_endstop_.config_) &&
+                  config_manager.read(&axes[i].mechanical_brake_.config_) &&
                   config_manager.read(&motors[i].config_) &&
                   config_manager.read(&fet_thermistors[i].config_) &&
                   config_manager.read(&axes[i].motor_thermistor_.config_) &&
                   config_manager.read(&axes[i].config_);
->>>>>>> 0e75e4c7
     }
     return success;
 }
 
-<<<<<<< HEAD
-extern "C" int load_configuration(void) {
-    // Try to load configs
-    if (NVM_init() ||
-        ConfigFormat::safe_load_config(
-                &odrv.config_,
-                &can_config,
-                &encoder_configs,
-                &sensorless_configs,
-                &controller_configs,
-                &motor_configs,
-                &fet_thermistor_configs,
-                &motor_thermistor_configs,
-                &trap_configs,
-                &min_endstop_configs,
-                &max_endstop_configs,
-                &mechanical_brake_configs,
-                &axis_configs)) {
-        //If loading failed, restore defaults
-        odrv.config_ = BoardConfig_t();
-        can_config = ODriveCAN::Config_t();
-        for (size_t i = 0; i < AXIS_COUNT; ++i) {
-            encoder_configs[i] = Encoder::Config_t();
-            sensorless_configs[i] = SensorlessEstimator::Config_t();
-            controller_configs[i] = Controller::Config_t();
-            motor_configs[i] = Motor::Config_t();
-            fet_thermistor_configs[i] = OnboardThermistorCurrentLimiter::Config_t();
-            motor_thermistor_configs[i] = OffboardThermistorCurrentLimiter::Config_t();
-            trap_configs[i] = TrapezoidalTrajectory::Config_t();
-            axis_configs[i] = Axis::Config_t();
-            // Default step/dir pins are different, so we need to explicitly load them
-            Axis::load_default_step_dir_pin_config(hw_configs[i].axis_config, &axis_configs[i]);
-            Axis::load_default_can_id(i, axis_configs[i]);
-            min_endstop_configs[i] = Endstop::Config_t();
-            max_endstop_configs[i] = Endstop::Config_t();
-            mechanical_brake_configs[i] = MechanicalBrake::Config_t();
-            controller_configs[i].load_encoder_axis = i;
-        }
-=======
 static bool config_write_all() {
     bool success = board_write_config() &&
            config_manager.write(&odrv.config_) &&
@@ -158,6 +68,7 @@
                   config_manager.write(&axes[i].trap_traj_.config_) &&
                   config_manager.write(&axes[i].min_endstop_.config_) &&
                   config_manager.write(&axes[i].max_endstop_.config_) &&
+                  config_manager.write(&axes[i].mechanical_brake_.config_) &&
                   config_manager.write(&motors[i].config_) &&
                   config_manager.write(&fet_thermistors[i].config_) &&
                   config_manager.write(&axes[i].motor_thermistor_.config_) &&
@@ -177,6 +88,7 @@
         axes[i].trap_traj_.config_ = {};
         axes[i].min_endstop_.config_ = {};
         axes[i].max_endstop_.config_ = {};
+        axes[i].mechanical_brake_.config_ = {};
         motors[i].config_ = {};
         fet_thermistors[i].config_ = {};
         axes[i].motor_thermistor_.config_ = {};
@@ -191,6 +103,7 @@
                && axes[i].controller_.apply_config()
                && axes[i].min_endstop_.apply_config()
                && axes[i].max_endstop_.apply_config()
+               && axes[i].mechanical_brake_.apply_config()
                && motors[i].apply_config()
                && axes[i].apply_config();
     }
@@ -206,7 +119,6 @@
                 && config_manager.finish_store();
     if (success) {
         user_config_loaded_ = config_size;
->>>>>>> 0e75e4c7
     } else {
         printf("saving configuration failed\r\n");
         osDelay(5);
@@ -244,40 +156,7 @@
 
 static void usb_deferred_interrupt_thread(void * ctx) {
     (void) ctx; // unused parameter
-
-<<<<<<< HEAD
-    // Construct all objects.
-    odCAN = new ODriveCAN(can_config, &hcan1);
-    for (size_t i = 0; i < AXIS_COUNT; ++i) {
-        Encoder *encoder = new Encoder(hw_configs[i].encoder_config,
-                                       encoder_configs[i], motor_configs[i]);
-        SensorlessEstimator *sensorless_estimator = new SensorlessEstimator(sensorless_configs[i]);
-        Controller *controller = new Controller(controller_configs[i]);
-
-        OnboardThermistorCurrentLimiter *fet_thermistor = new OnboardThermistorCurrentLimiter(hw_configs[i].thermistor_config,
-                                                                                              fet_thermistor_configs[i]);
-        OffboardThermistorCurrentLimiter *motor_thermistor = new OffboardThermistorCurrentLimiter(motor_thermistor_configs[i]);
-
-        Motor *motor = new Motor(hw_configs[i].motor_config,
-                                 hw_configs[i].gate_driver_config,
-                                 motor_configs[i]);
-        TrapezoidalTrajectory *trap = new TrapezoidalTrajectory(trap_configs[i]);
-        Endstop *min_endstop = new Endstop(min_endstop_configs[i]);
-        Endstop *max_endstop = new Endstop(max_endstop_configs[i]);
-        MechanicalBrake *mechanical_brake = new MechanicalBrake(mechanical_brake_configs[i]);
-        axes[i] = new Axis(i, hw_configs[i].axis_config, axis_configs[i],
-                *encoder, *sensorless_estimator, *controller, *fet_thermistor,
-                *motor_thermistor, *motor, *trap, *min_endstop, *max_endstop, *mechanical_brake);
-
-        controller_configs[i].parent = controller;
-        encoder_configs[i].parent = encoder;
-        motor_thermistor_configs[i].parent = motor_thermistor;
-        motor_configs[i].parent = motor;
-        min_endstop_configs[i].parent = min_endstop;
-        max_endstop_configs[i].parent = max_endstop;
-        mechanical_brake_configs[i].parent = mechanical_brake;
-        axis_configs[i].parent = axes[i];
-=======
+  
     for (;;) {
         // Wait for signalling from USB interrupt (OTG_FS_IRQHandler)
         osStatus semaphore_status = osSemaphoreWait(sem_usb_irq, osWaitForever);
@@ -287,7 +166,6 @@
             // Let the irq (OTG_FS_IRQHandler) fire again.
             HAL_NVIC_EnableIRQ((usb_pcd_handle.Instance == USB_OTG_FS) ? OTG_FS_IRQn : OTG_HS_IRQn);
         }
->>>>>>> 0e75e4c7
     }
 }
 
