--- conflicted
+++ resolved
@@ -189,11 +189,8 @@
     'MotorControl/thermistor.cpp',
     'MotorControl/encoder.cpp',
     'MotorControl/endstop.cpp',
-<<<<<<< HEAD
     'MotorControl/async_estimator.cpp',
-=======
     'MotorControl/mechanical_brake.cpp',
->>>>>>> b089573f
     'MotorControl/controller.cpp',
     'MotorControl/foc.cpp',
     'MotorControl/open_loop_controller.cpp',
