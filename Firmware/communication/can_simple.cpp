--- conflicted
+++ resolved
@@ -286,15 +286,11 @@
     axis.clear_errors();
 }
 
-<<<<<<< HEAD
+void CANSimple::set_linear_count_callback(Axis& axis, can_Message_t& msg){
+    axis->encoder_.set_linear_count(can_getSignal<int32_t>(msg, 0, 32, true));
+}
+
 int32_t CANSimple::send_heartbeat(const Axis& axis) {
-=======
-void CANSimple::set_linear_count_callback(Axis* axis, can_Message_t& msg){
-    axis->encoder_.set_linear_count(can_getSignal<int32_t>(msg, 0, 32, true));
-}
-
-void CANSimple::send_heartbeat(Axis* axis) {
->>>>>>> cc3b3c22
     can_Message_t txmsg;
     txmsg.id = axis.config_.can.node_id << NUM_CMD_ID_BITS;
     txmsg.id += MSG_ODRIVE_HEARTBEAT;  // heartbeat ID
