--- conflicted
+++ resolved
@@ -67,12 +67,8 @@
 ### Tuning parameters
 The most important parameters are the limits:
 * The current limit: `.current_lim = 75.0f, //[A] // Note: consistent with 40v/v gain`. The default current limit, for safety reasons, is set to 10A. This is quite weak, and good for making sure the drive is stable. Once you have tuned the drive, you can increase this to 75A to get some performance. Note that above 75A, you must change the current amplifier gains.
-<<<<<<< HEAD
 * The velocity limit: `.vel_limit = 20000.0f, // [counts/s]`. The motor will be limited to this speed; again the default value is quite slow.
-=======
   * Note: The motor current and the current drawn from the power supply is not the same in general. You should not look at the power supply current to see what is going on with the motor current.
-* The velocity limit: `.vel_limit = 20000.0f, // [counts/s]`. Does what it says on the tin.
->>>>>>> 772bbeef
 
 The motion control gains are currently manually tuned:
 * `.pos_gain = 20.0f, // [(counts/s) / counts]`
