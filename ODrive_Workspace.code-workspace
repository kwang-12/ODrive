{
	"folders": [
		{
			"path": "Firmware"
		},
		{
			"path": "tools"
		},
		{
			"path": "docs"
		}
	],
	"settings": {
<<<<<<< HEAD
		"c-cpp-flylint.cppcheck.includePaths": [
			"${workspaceRoot}",
			"${workspaceRoot}/fibre/cpp/include/fibre",
			"${workspaceRoot}/MotorControl",
			"${workspaceRoot}/Drivers/DRV8301",
			"${workspaceRoot}/communication"
		],
		"c-cpp-flylint.cppcheck.language": "c++",
		"c-cpp-flylint.cppcheck.standard": ["c99","c++14"],
		"c-cpp-flylint.cppcheck.defines": [
			"STM32F405xx",
			"USE_HAL_DRIVER",
			"HW_VERSION_MAJOR=3",
			"HW_VERSION_MINOR=5",
			"HW_VERSION_VOLTAGE=24",
			"USB_PROTOCOL_NATIVE",
			"__weak=\"__attribute__((weak))\"",
			"__packed=\"__attribute__((__packed__))\"",
			"__GNUC__"
		],
=======

		"c-cpp-flylint.cppcheck.includePaths": [
			"${workspaceRoot}",
			"${workspaceRoot}/fibre/cpp/include/fibre",
			"${workspaceRoot}/communication",
			"${workspaceRoot}/MotorControl",
		],

>>>>>>> e7af78d2
		"files.associations": {
			"memory": "cpp",
			"utility": "cpp",
			"deque": "cpp",
			"vector": "cpp",
			"array": "cpp",
			"*.tcc": "cpp",
			"cctype": "cpp",
			"clocale": "cpp",
			"cstdint": "cpp",
			"cstdio": "cpp",
			"cstdlib": "cpp",
			"cstring": "cpp",
			"cwchar": "cpp",
			"cwctype": "cpp",
			"exception": "cpp",
			"functional": "cpp",
			"initializer_list": "cpp",
			"iosfwd": "cpp",
			"istream": "cpp",
			"limits": "cpp",
			"new": "cpp",
			"ostream": "cpp",
			"stdexcept": "cpp",
			"streambuf": "cpp",
			"string_view": "cpp",
			"system_error": "cpp",
			"tuple": "cpp",
			"type_traits": "cpp",
			"typeinfo": "cpp",
			"algorithm": "cpp",
			"chrono": "cpp",
			"condition_variable": "cpp",
			"future": "cpp",
			"arm_math.h": "c"
		}
	
}<|MERGE_RESOLUTION|>--- conflicted
+++ resolved
@@ -11,7 +11,6 @@
 		}
 	],
 	"settings": {
-<<<<<<< HEAD
 		"c-cpp-flylint.cppcheck.includePaths": [
 			"${workspaceRoot}",
 			"${workspaceRoot}/fibre/cpp/include/fibre",
@@ -32,16 +31,6 @@
 			"__packed=\"__attribute__((__packed__))\"",
 			"__GNUC__"
 		],
-=======
-
-		"c-cpp-flylint.cppcheck.includePaths": [
-			"${workspaceRoot}",
-			"${workspaceRoot}/fibre/cpp/include/fibre",
-			"${workspaceRoot}/communication",
-			"${workspaceRoot}/MotorControl",
-		],
-
->>>>>>> e7af78d2
 		"files.associations": {
 			"memory": "cpp",
 			"utility": "cpp",
