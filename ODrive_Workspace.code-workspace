{
	"folders": [
		{
			"path": "Firmware"
		},
		{
			"path": "tools"
		},
		{
			"path": "docs"
		},
		{
			"path": "analysis"
		}
	],
	"settings": {
		"c-cpp-flylint.cppcheck.standard": ["c99","c++14"],
		"files.associations": {
			"*.config": "yaml",
			"memory": "cpp",
			"utility": "cpp",
			"deque": "cpp",
			"vector": "cpp",
			"array": "cpp",
			"*.tcc": "cpp",
			"cctype": "cpp",
			"clocale": "cpp",
			"cstdint": "cpp",
			"cstdio": "cpp",
			"cstdlib": "cpp",
			"cstring": "cpp",
			"cwchar": "cpp",
			"cwctype": "cpp",
			"exception": "cpp",
			"functional": "cpp",
			"initializer_list": "cpp",
			"iosfwd": "cpp",
			"istream": "cpp",
			"limits": "cpp",
			"new": "cpp",
			"ostream": "cpp",
			"stdexcept": "cpp",
			"streambuf": "cpp",
			"string_view": "cpp",
			"system_error": "cpp",
			"tuple": "cpp",
			"type_traits": "cpp",
			"typeinfo": "cpp",
			"algorithm": "cpp",
			"chrono": "cpp",
			"condition_variable": "cpp",
			"future": "cpp",
			"arm_math.h": "c",
<<<<<<< HEAD
			"iostream": "cpp",
			"cmath": "cpp",
			"csignal": "cpp",
			"cstdarg": "cpp",
			"cstddef": "cpp",
			"ctime": "cpp",
			"unordered_map": "cpp",
			"fstream": "cpp",
			"iomanip": "cpp",
			"optional": "cpp",
			"sstream": "cpp"
=======
			"cmath": "cpp"
>>>>>>> 50d06576
		}
	}
}<|MERGE_RESOLUTION|>--- conflicted
+++ resolved
@@ -51,7 +51,6 @@
 			"condition_variable": "cpp",
 			"future": "cpp",
 			"arm_math.h": "c",
-<<<<<<< HEAD
 			"iostream": "cpp",
 			"cmath": "cpp",
 			"csignal": "cpp",
@@ -63,9 +62,6 @@
 			"iomanip": "cpp",
 			"optional": "cpp",
 			"sstream": "cpp"
-=======
-			"cmath": "cpp"
->>>>>>> 50d06576
 		}
 	}
 }