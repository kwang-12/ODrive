
import sys
import platform
import threading
import fibre
import odrive
import odrive.enums
from odrive.utils import start_liveplotter
#from odrive.enums import * # pylint: disable=W0614

def print_banner():
    print('Please connect your ODrive.')
    print('You can also type help() or quit().')

def print_help(args, have_devices):
    print('')
    if have_devices:
        print('Connect your ODrive to {} and power it up.'.format(args.path))
        print('After that, the following message should appear:')
        print('  "Connected to ODrive [serial number] as odrv0"')
        print('')
        print('Once the ODrive is connected, type "odrv0." and press <tab>')
    else:
        print('Type "odrv0." and press <tab>')
    print('This will present you with all the properties that you can reference')
    print('')
    print('For example: "odrv0.motor0.encoder.pos_estimate"')
    print('will print the current encoder position on motor 0')
    print('and "odrv0.motor0.pos_setpoint = 10000"')
    print('will send motor0 to 10000')
    print('')


<<<<<<< HEAD
#interactive_variables = {}
#
#discovered_devices = []
#
#def did_discover_device(odrive, logger, app_shutdown_token):
#    """
#    Handles the discovery of new devices by displaying a
#    message and making the device available to the interactive
#    console
#    """
#    serial_number = odrive.serial_number if hasattr(odrive, 'serial_number') else "[unknown serial number]"
#    if serial_number in discovered_devices:
#        verb = "Reconnected"
#        index = discovered_devices.index(serial_number)
#    else:
#        verb = "Connected"
#        discovered_devices.append(serial_number)
#        index = len(discovered_devices) - 1
#    interactive_name = "odrv" + str(index)
#
#    # Publish new ODrive to interactive console
#    interactive_variables[interactive_name] = odrive
#    globals()[interactive_name] = odrive # Add to globals so tab complete works
#    logger.info("{} to ODrive {:012X} as {}".format(verb, serial_number, interactive_name))
#
#    # Subscribe to disappearance of the device
#    odrive.__channel__._channel_broken.subscribe(lambda: did_lose_device(interactive_name, logger, app_shutdown_token))
#
#def did_lose_device(interactive_name, logger, app_shutdown_token):
#    """
#    Handles the disappearance of a device by displaying
#    a message.
#    """
#    if not app_shutdown_token.is_set():
#        logger.warn("Oh no {} disappeared".format(interactive_name))
=======
interactive_variables = {}

discovered_devices = []

def did_discover_device(odrive, logger, app_shutdown_token):
    """
    Handles the discovery of new devices by displaying a
    message and making the device available to the interactive
    console
    """
    serial_number = odrive.serial_number if hasattr(odrive, 'serial_number') else "[unknown serial number]"
    if serial_number in discovered_devices:
        verb = "Reconnected"
        index = discovered_devices.index(serial_number)
    else:
        verb = "Connected"
        discovered_devices.append(serial_number)
        index = len(discovered_devices) - 1
    interactive_name = "odrv" + str(index)

    # Publish new ODrive to interactive console
    interactive_variables[interactive_name] = odrive
    globals()[interactive_name] = odrive # Add to globals so tab complete works
    logger.notify("{} to ODrive {:012X} as {}".format(verb, serial_number, interactive_name))

    # Subscribe to disappearance of the device
    odrive.__channel__._channel_broken.subscribe(lambda: did_lose_device(interactive_name, logger, app_shutdown_token))

def did_lose_device(interactive_name, logger, app_shutdown_token):
    """
    Handles the disappearance of a device by displaying
    a message.
    """
    if not app_shutdown_token.is_set():
        logger.warn("Oh no {} disappeared".format(interactive_name))
>>>>>>> 84e6f238

def launch_shell(args, logger, printer, app_shutdown_token):
    """
    Launches an interactive python or IPython command line
    interface.
    As ODrives are connected they are made available as
    "odrv0", "odrv1", ...
    """

    interactive_variables = {
        'start_liveplotter': start_liveplotter
    }

    # Expose all enums from odrive.enums
    interactive_variables.update({k: v for (k, v) in odrive.enums.__dict__.items() if not k.startswith("_")})

    fibre.launch_shell(args,
                       interactive_variables,
                       print_banner, print_help,
                       logger, app_shutdown_token,
                       branding_short="odrv", branding_long="ODrive")<|MERGE_RESOLUTION|>--- conflicted
+++ resolved
@@ -31,43 +31,6 @@
     print('')
 
 
-<<<<<<< HEAD
-#interactive_variables = {}
-#
-#discovered_devices = []
-#
-#def did_discover_device(odrive, logger, app_shutdown_token):
-#    """
-#    Handles the discovery of new devices by displaying a
-#    message and making the device available to the interactive
-#    console
-#    """
-#    serial_number = odrive.serial_number if hasattr(odrive, 'serial_number') else "[unknown serial number]"
-#    if serial_number in discovered_devices:
-#        verb = "Reconnected"
-#        index = discovered_devices.index(serial_number)
-#    else:
-#        verb = "Connected"
-#        discovered_devices.append(serial_number)
-#        index = len(discovered_devices) - 1
-#    interactive_name = "odrv" + str(index)
-#
-#    # Publish new ODrive to interactive console
-#    interactive_variables[interactive_name] = odrive
-#    globals()[interactive_name] = odrive # Add to globals so tab complete works
-#    logger.info("{} to ODrive {:012X} as {}".format(verb, serial_number, interactive_name))
-#
-#    # Subscribe to disappearance of the device
-#    odrive.__channel__._channel_broken.subscribe(lambda: did_lose_device(interactive_name, logger, app_shutdown_token))
-#
-#def did_lose_device(interactive_name, logger, app_shutdown_token):
-#    """
-#    Handles the disappearance of a device by displaying
-#    a message.
-#    """
-#    if not app_shutdown_token.is_set():
-#        logger.warn("Oh no {} disappeared".format(interactive_name))
-=======
 interactive_variables = {}
 
 discovered_devices = []
@@ -103,7 +66,6 @@
     """
     if not app_shutdown_token.is_set():
         logger.warn("Oh no {} disappeared".format(interactive_name))
->>>>>>> 84e6f238
 
 def launch_shell(args, logger, printer, app_shutdown_token):
     """
