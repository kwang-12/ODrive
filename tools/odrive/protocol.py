--- conflicted
+++ resolved
@@ -262,19 +262,13 @@
         if (expect_ack):
             endpoint_id |= 0x8000
 
-<<<<<<< HEAD
         self._my_lock.acquire()
         try:
             self._outbound_seq_no = ((self._outbound_seq_no + 1) & 0x7fff)
             seq_no = self._outbound_seq_no
         finally:
             self._my_lock.release()
-        seq_no |= 0x80 # FIXME: we hardwire one bit of the seq-no to 1 to avoid conflicts with the legacy protocol
-=======
-        self._outbound_seq_no = ((self._outbound_seq_no + 1) & 0x7fff)
-        self._outbound_seq_no |= 0x80 # FIXME: we hardwire one bit of the seq-no to 1 to avoid conflicts with the ascii protocol
-        seq_no = self._outbound_seq_no
->>>>>>> 8f02ddc0
+        seq_no |= 0x80 # FIXME: we hardwire one bit of the seq-no to 1 to avoid conflicts with the ascii protocol
         packet = struct.pack('<HHH', seq_no, endpoint_id, output_length)
         packet = packet + input
 
